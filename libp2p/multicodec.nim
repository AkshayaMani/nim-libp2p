# Nim-Libp2p
# Copyright (c) 2023 Status Research & Development GmbH
# Licensed under either of
#  * Apache License, version 2.0, ([LICENSE-APACHE](LICENSE-APACHE))
#  * MIT license ([LICENSE-MIT](LICENSE-MIT))
# at your option.
# This file may not BE copied, modified, or distributed except according to
# those terms.

## This module implements MultiCodec.

{.push raises: [].}

import tables, hashes
import vbuffer
import stew/results
export results

## List of officially supported codecs can BE found here
## https://github.com/multiformats/multicodec/blob/master/table.csv
const MultiCodecList = [
  ("raw", 0x55),
  # serialization formats
  ("cbor", 0x51),
  ("protobuf", 0x50),
  ("rlp", 0x60),
  ("bencode", 0x63),
  # multiformats
  ("multicodec", 0x30),
  ("multihash", 0x31),
  ("multiaddr", 0x32),
  ("multibase", 0x33),
  # multihashes
  ("identity", 0x00),
  ("md4", 0xD4),
  ("md5", 0xD5),
  ("sha1", 0x11),
  ("sha2-256", 0x12),
  ("sha2-512", 0x13),
  ("dbl-sha2-256", 0x56),
  ("sha3-224", 0x17),
  ("sha3-256", 0x16),
  ("sha3-384", 0x15),
  ("sha3-512", 0x14),
  ("shake-128", 0x18),
  ("shake-256", 0x19),
  ("keccak-224", 0x1A),
  ("keccak-256", 0x1B),
  ("keccak-384", 0x1C),
  ("keccak-512", 0x1D),
  ("murmur3", 0x22),
  ("blake2b-8", 0xB201),
  ("blake2b-16", 0xB202),
  ("blake2b-24", 0xB203),
  ("blake2b-32", 0xB204),
  ("blake2b-40", 0xB205),
  ("blake2b-48", 0xB206),
  ("blake2b-56", 0xB207),
  ("blake2b-64", 0xB208),
  ("blake2b-72", 0xB209),
  ("blake2b-80", 0xB20A),
  ("blake2b-88", 0xB20B),
  ("blake2b-96", 0xB20C),
  ("blake2b-104", 0xB20D),
  ("blake2b-112", 0xB20E),
  ("blake2b-120", 0xB20F),
  ("blake2b-128", 0xB210),
  ("blake2b-136", 0xB211),
  ("blake2b-144", 0xB212),
  ("blake2b-152", 0xB213),
  ("blake2b-160", 0xB214),
  ("blake2b-168", 0xB215),
  ("blake2b-176", 0xB216),
  ("blake2b-184", 0xB217),
  ("blake2b-192", 0xB218),
  ("blake2b-200", 0xB219),
  ("blake2b-208", 0xB21A),
  ("blake2b-216", 0xB21B),
  ("blake2b-224", 0xB21C),
  ("blake2b-232", 0xB21D),
  ("blake2b-240", 0xB21E),
  ("blake2b-248", 0xB21F),
  ("blake2b-256", 0xB220),
  ("blake2b-264", 0xB221),
  ("blake2b-272", 0xB222),
  ("blake2b-280", 0xB223),
  ("blake2b-288", 0xB224),
  ("blake2b-296", 0xB225),
  ("blake2b-304", 0xB226),
  ("blake2b-312", 0xB227),
  ("blake2b-320", 0xB228),
  ("blake2b-328", 0xB229),
  ("blake2b-336", 0xB22A),
  ("blake2b-344", 0xB22B),
  ("blake2b-352", 0xB22C),
  ("blake2b-360", 0xB22D),
  ("blake2b-368", 0xB22E),
  ("blake2b-376", 0xB22F),
  ("blake2b-384", 0xB230),
  ("blake2b-392", 0xB231),
  ("blake2b-400", 0xB232),
  ("blake2b-408", 0xB233),
  ("blake2b-416", 0xB234),
  ("blake2b-424", 0xB235),
  ("blake2b-432", 0xB236),
  ("blake2b-440", 0xB237),
  ("blake2b-448", 0xB238),
  ("blake2b-456", 0xB239),
  ("blake2b-464", 0xB23A),
  ("blake2b-472", 0xB23B),
  ("blake2b-480", 0xB23C),
  ("blake2b-488", 0xB23D),
  ("blake2b-496", 0xB23E),
  ("blake2b-504", 0xB23F),
  ("blake2b-512", 0xB240),
  ("blake2s-8", 0xB241),
  ("blake2s-16", 0xB242),
  ("blake2s-24", 0xB243),
  ("blake2s-32", 0xB244),
  ("blake2s-40", 0xB245),
  ("blake2s-48", 0xB246),
  ("blake2s-56", 0xB247),
  ("blake2s-64", 0xB248),
  ("blake2s-72", 0xB249),
  ("blake2s-80", 0xB24A),
  ("blake2s-88", 0xB24B),
  ("blake2s-96", 0xB24C),
  ("blake2s-104", 0xB24D),
  ("blake2s-112", 0xB24E),
  ("blake2s-120", 0xB24F),
  ("blake2s-128", 0xB250),
  ("blake2s-136", 0xB251),
  ("blake2s-144", 0xB252),
  ("blake2s-152", 0xB253),
  ("blake2s-160", 0xB254),
  ("blake2s-168", 0xB255),
  ("blake2s-176", 0xB256),
  ("blake2s-184", 0xB257),
  ("blake2s-192", 0xB258),
  ("blake2s-200", 0xB259),
  ("blake2s-208", 0xB25A),
  ("blake2s-216", 0xB25B),
  ("blake2s-224", 0xB25C),
  ("blake2s-232", 0xB25D),
  ("blake2s-240", 0xB25E),
  ("blake2s-248", 0xB25F),
  ("blake2s-256", 0xB260),
  ("skein256-8", 0xB301),
  ("skein256-16", 0xB302),
  ("skein256-24", 0xB303),
  ("skein256-32", 0xB304),
  ("skein256-40", 0xB305),
  ("skein256-48", 0xB306),
  ("skein256-56", 0xB307),
  ("skein256-64", 0xB308),
  ("skein256-72", 0xB309),
  ("skein256-80", 0xB30A),
  ("skein256-88", 0xB30B),
  ("skein256-96", 0xB30C),
  ("skein256-104", 0xB30D),
  ("skein256-112", 0xB30E),
  ("skein256-120", 0xB30F),
  ("skein256-128", 0xB310),
  ("skein256-136", 0xB311),
  ("skein256-144", 0xB312),
  ("skein256-152", 0xB313),
  ("skein256-160", 0xB314),
  ("skein256-168", 0xB315),
  ("skein256-176", 0xB316),
  ("skein256-184", 0xB317),
  ("skein256-192", 0xB318),
  ("skein256-200", 0xB319),
  ("skein256-208", 0xB31A),
  ("skein256-216", 0xB31B),
  ("skein256-224", 0xB31C),
  ("skein256-232", 0xB31D),
  ("skein256-240", 0xB31E),
  ("skein256-248", 0xB31F),
  ("skein256-256", 0xB320),
  ("skein512-8", 0xB321),
  ("skein512-16", 0xB322),
  ("skein512-24", 0xB323),
  ("skein512-32", 0xB324),
  ("skein512-40", 0xB325),
  ("skein512-48", 0xB326),
  ("skein512-56", 0xB327),
  ("skein512-64", 0xB328),
  ("skein512-72", 0xB329),
  ("skein512-80", 0xB32A),
  ("skein512-88", 0xB32B),
  ("skein512-96", 0xB32C),
  ("skein512-104", 0xB32D),
  ("skein512-112", 0xB32E),
  ("skein512-120", 0xB32F),
  ("skein512-128", 0xB330),
  ("skein512-136", 0xB331),
  ("skein512-144", 0xB332),
  ("skein512-152", 0xB333),
  ("skein512-160", 0xB334),
  ("skein512-168", 0xB335),
  ("skein512-176", 0xB336),
  ("skein512-184", 0xB337),
  ("skein512-192", 0xB338),
  ("skein512-200", 0xB339),
  ("skein512-208", 0xB33A),
  ("skein512-216", 0xB33B),
  ("skein512-224", 0xB33C),
  ("skein512-232", 0xB33D),
  ("skein512-240", 0xB33E),
  ("skein512-248", 0xB33F),
  ("skein512-256", 0xB340),
  ("skein512-264", 0xB341),
  ("skein512-272", 0xB342),
  ("skein512-280", 0xB343),
  ("skein512-288", 0xB344),
  ("skein512-296", 0xB345),
  ("skein512-304", 0xB346),
  ("skein512-312", 0xB347),
  ("skein512-320", 0xB348),
  ("skein512-328", 0xB349),
  ("skein512-336", 0xB34A),
  ("skein512-344", 0xB34B),
  ("skein512-352", 0xB34C),
  ("skein512-360", 0xB34D),
  ("skein512-368", 0xB34E),
  ("skein512-376", 0xB34F),
  ("skein512-384", 0xB350),
  ("skein512-392", 0xB351),
  ("skein512-400", 0xB352),
  ("skein512-408", 0xB353),
  ("skein512-416", 0xB354),
  ("skein512-424", 0xB355),
  ("skein512-432", 0xB356),
  ("skein512-440", 0xB357),
  ("skein512-448", 0xB358),
  ("skein512-456", 0xB359),
  ("skein512-464", 0xB35A),
  ("skein512-472", 0xB35B),
  ("skein512-480", 0xB35C),
  ("skein512-488", 0xB35D),
  ("skein512-496", 0xB35E),
  ("skein512-504", 0xB35F),
  ("skein512-512", 0xB360),
  ("skein1024-8", 0xB361),
  ("skein1024-16", 0xB362),
  ("skein1024-24", 0xB363),
  ("skein1024-32", 0xB364),
  ("skein1024-40", 0xB365),
  ("skein1024-48", 0xB366),
  ("skein1024-56", 0xB367),
  ("skein1024-64", 0xB368),
  ("skein1024-72", 0xB369),
  ("skein1024-80", 0xB36A),
  ("skein1024-88", 0xB36B),
  ("skein1024-96", 0xB36C),
  ("skein1024-104", 0xB36D),
  ("skein1024-112", 0xB36E),
  ("skein1024-120", 0xB36F),
  ("skein1024-128", 0xB370),
  ("skein1024-136", 0xB371),
  ("skein1024-144", 0xB372),
  ("skein1024-152", 0xB373),
  ("skein1024-160", 0xB374),
  ("skein1024-168", 0xB375),
  ("skein1024-176", 0xB376),
  ("skein1024-184", 0xB377),
  ("skein1024-192", 0xB378),
  ("skein1024-200", 0xB379),
  ("skein1024-208", 0xB37A),
  ("skein1024-216", 0xB37B),
  ("skein1024-224", 0xB37C),
  ("skein1024-232", 0xB37D),
  ("skein1024-240", 0xB37E),
  ("skein1024-248", 0xB37F),
  ("skein1024-256", 0xB380),
  ("skein1024-264", 0xB381),
  ("skein1024-272", 0xB382),
  ("skein1024-280", 0xB383),
  ("skein1024-288", 0xB384),
  ("skein1024-296", 0xB385),
  ("skein1024-304", 0xB386),
  ("skein1024-312", 0xB387),
  ("skein1024-320", 0xB388),
  ("skein1024-328", 0xB389),
  ("skein1024-336", 0xB38A),
  ("skein1024-344", 0xB38B),
  ("skein1024-352", 0xB38C),
  ("skein1024-360", 0xB38D),
  ("skein1024-368", 0xB38E),
  ("skein1024-376", 0xB38F),
  ("skein1024-384", 0xB390),
  ("skein1024-392", 0xB391),
  ("skein1024-400", 0xB392),
  ("skein1024-408", 0xB393),
  ("skein1024-416", 0xB394),
  ("skein1024-424", 0xB395),
  ("skein1024-432", 0xB396),
  ("skein1024-440", 0xB397),
  ("skein1024-448", 0xB398),
  ("skein1024-456", 0xB399),
  ("skein1024-464", 0xB39A),
  ("skein1024-472", 0xB39B),
  ("skein1024-480", 0xB39C),
  ("skein1024-488", 0xB39D),
  ("skein1024-496", 0xB39E),
  ("skein1024-504", 0xB39F),
  ("skein1024-512", 0xB3A0),
  ("skein1024-520", 0xB3A1),
  ("skein1024-528", 0xB3A2),
  ("skein1024-536", 0xB3A3),
  ("skein1024-544", 0xB3A4),
  ("skein1024-552", 0xB3A5),
  ("skein1024-560", 0xB3A6),
  ("skein1024-568", 0xB3A7),
  ("skein1024-576", 0xB3A8),
  ("skein1024-584", 0xB3A9),
  ("skein1024-592", 0xB3AA),
  ("skein1024-600", 0xB3AB),
  ("skein1024-608", 0xB3AC),
  ("skein1024-616", 0xB3AD),
  ("skein1024-624", 0xB3AE),
  ("skein1024-632", 0xB3AF),
  ("skein1024-640", 0xB3B0),
  ("skein1024-648", 0xB3B1),
  ("skein1024-656", 0xB3B2),
  ("skein1024-664", 0xB3B3),
  ("skein1024-672", 0xB3B4),
  ("skein1024-680", 0xB3B5),
  ("skein1024-688", 0xB3B6),
  ("skein1024-696", 0xB3B7),
  ("skein1024-704", 0xB3B8),
  ("skein1024-712", 0xB3B9),
  ("skein1024-720", 0xB3BA),
  ("skein1024-728", 0xB3BB),
  ("skein1024-736", 0xB3BC),
  ("skein1024-744", 0xB3BD),
  ("skein1024-752", 0xB3BE),
  ("skein1024-760", 0xB3BF),
  ("skein1024-768", 0xB3C0),
  ("skein1024-776", 0xB3C1),
  ("skein1024-784", 0xB3C2),
  ("skein1024-792", 0xB3C3),
  ("skein1024-800", 0xB3C4),
  ("skein1024-808", 0xB3C5),
  ("skein1024-816", 0xB3C6),
  ("skein1024-824", 0xB3C7),
  ("skein1024-832", 0xB3C8),
  ("skein1024-840", 0xB3C9),
  ("skein1024-848", 0xB3CA),
  ("skein1024-856", 0xB3CB),
  ("skein1024-864", 0xB3CC),
  ("skein1024-872", 0xB3CD),
  ("skein1024-880", 0xB3CE),
  ("skein1024-888", 0xB3CF),
  ("skein1024-896", 0xB3D0),
  ("skein1024-904", 0xB3D1),
  ("skein1024-912", 0xB3D2),
  ("skein1024-920", 0xB3D3),
  ("skein1024-928", 0xB3D4),
  ("skein1024-936", 0xB3D5),
  ("skein1024-944", 0xB3D6),
  ("skein1024-952", 0xB3D7),
  ("skein1024-960", 0xB3D8),
  ("skein1024-968", 0xB3D9),
  ("skein1024-976", 0xB3DA),
  ("skein1024-984", 0xB3DB),
  ("skein1024-992", 0xB3DC),
  ("skein1024-1000", 0xB3DD),
  ("skein1024-1008", 0xB3DE),
  ("skein1024-1016", 0xB3DF),
  ("skein1024-1024", 0xB3E0),
  # poseidon2
  ("poseidon2-alt_bn_128-sponge-r2", 0xCD10),       # bn128 rate 2 sponge
  ("poseidon2-alt_bn_128-merkle-2kb", 0xCD11),       # bn128 2kb compress & merkleize
  ("poseidon2-alt_bn_128-keyed-compress", 0xCD12),  # bn128 keyed compress
  # multiaddrs
  ("ip4", 0x04),
  ("ip6", 0x29),
  ("ip6zone", 0x2A),
  ("tcp", 0x06),
  ("udp", 0x0111),
  ("dccp", 0x21),
  ("sctp", 0x84),
  ("udt", 0x012D),
  ("utp", 0x012E),
  ("unix", 0x0190), # not in multicodec list
  ("ipfs", 0x01A5),
  ("p2p", 0x01A5),
  ("http", 0x01E0),
  ("https", 0x01BB),
  ("tls", 0x01C0),
  ("quic", 0x01CC),
  ("quic-v1", 0x01CD),
  ("ws", 0x01DD),
  ("wss", 0x01DE),
  ("p2p-websocket-star", 0x01DF), # not in multicodec list
  ("p2p-webrtc-star", 0x0113), # not in multicodec list
  ("p2p-webrtc-direct", 0x0114), # not in multicodec list
  ("onion", 0x01BC),
  ("onion3", 0x01BD),
  ("p2p-circuit", 0x0122),
  ("libp2p-peer-record", 0x0301),
  ("dns", 0x35),
  ("dns4", 0x36),
  ("dns6", 0x37),
  ("dnsaddr", 0x38),
  # IPLD formats
  ("dag-pb", 0x70),
  ("dag-cbor", 0x71),
  ("dag-json", 0x129),
  ("git-raw", 0x78),
  ("eth-block", 0x90),
  ("eth-block-list", 0x91),
  ("eth-tx-trie", 0x92),
  ("eth-tx", 0x93),
  ("eth-tx-receipt-trie", 0x94),
  ("eth-tx-receipt", 0x95),
  ("eth-state-trie", 0x96),
  ("eth-account-snapshot", 0x97),
  ("eth-storage-trie", 0x98),
  ("bitcoin-block", 0xB0),
  ("bitcoin-tx", 0xB1),
  ("zcash-block", 0xC0),
  ("zcash-tx", 0xC1),
  ("stellar-block", 0xD0),
  ("stellar-tx", 0xD1),
  ("decred-block", 0xE0),
  ("decred-tx", 0xE1),
  ("dash-block", 0xF0),
  ("dash-tx", 0xF1),
  ("torrent-info", 0x7B),
  ("torrent-file", 0x7C),
  ("ed25519-pub", 0xED),
<<<<<<< HEAD
  ("codex-manifest", 0xCD01),
  ("codex-block", 0xCD02),
  ("codex-root", 0xCD03),
  ("codex-slot-root", 0xCD04),
  ("codex-proving-root", 0xCD05),
  ("codex-slot-cell", 0xCD06),
=======
>>>>>>> fdae9e4b
]

type
  MultiCodec* = distinct int
  MultiCodecError* = enum
    MultiCodecNotSupported

const InvalidMultiCodec* = MultiCodec(-1)

proc initMultiCodecNameTable(): Table[string, int] {.compileTime.} =
  for item in MultiCodecList:
    result[item[0]] = item[1]

proc initMultiCodecCodeTable(): Table[int, string] {.compileTime.} =
  for item in MultiCodecList:
    result[item[1]] = item[0]

const
  CodeCodecs = initMultiCodecCodeTable()
  NameCodecs = initMultiCodecNameTable()

proc multiCodec*(name: string): MultiCodec {.compileTime.} =
  ## Generate MultiCodec from string ``name`` at compile time.
  let code = NameCodecs.getOrDefault(name, -1)
  doAssert(code != -1)
  MultiCodec(code)

proc multiCodec*(code: int): MultiCodec {.compileTime.} =
  ## Generate MultiCodec from integer ``code`` at compile time.
  let name = CodeCodecs.getOrDefault(code, "")
  doAssert(name != "")
  MultiCodec(code)

proc `$`*(mc: MultiCodec): string =
  ## Returns string representation of MultiCodec ``mc``.
  let name = CodeCodecs.getOrDefault(int(mc), "")
  doAssert(name != "")
  name

proc `==`*(mc: MultiCodec, name: string): bool {.inline.} =
  ## Compares MultiCodec ``mc`` with string ``name``.
  let mcname = CodeCodecs.getOrDefault(int(mc), "")
  if mcname == "":
    return false
  result = (mcname == name)

proc `==`*(mc: MultiCodec, code: int): bool {.inline.} =
  ## Compares MultiCodec ``mc`` with integer ``code``.
  (int(mc) == code)

proc `==`*(a, b: MultiCodec): bool =
  ## Returns ``true`` if MultiCodecs ``a`` and ``b`` are equal.
  int(a) == int(b)

proc hash*(m: MultiCodec): Hash {.inline.} =
  ## Hash procedure for tables.
  hash(int(m))

proc codec*(mt: typedesc[MultiCodec], name: string): MultiCodec {.inline.} =
  ## Return MultiCodec from string representation ``name``.
  ## If ``name`` is not valid multicodec name, then ``InvalidMultiCodec`` will
  ## be returned.
  MultiCodec(NameCodecs.getOrDefault(name, -1))

proc codec*(mt: typedesc[MultiCodec], code: int): MultiCodec {.inline.} =
  ## Return MultiCodec from integer representation ``code``.
  ## If ``code`` is not valid multicodec code, then ``InvalidMultiCodec`` will
  ## be returned.
  let res = CodeCodecs.getOrDefault(code, "")
  if res == "":
    InvalidMultiCodec
  else:
    MultiCodec(code)

proc write*(vb: var VBuffer, mc: MultiCodec) {.inline.} =
  ## Write MultiCodec to buffer ``vb``.
  vb.writeVarint(cast[uint](mc))<|MERGE_RESOLUTION|>--- conflicted
+++ resolved
@@ -431,15 +431,12 @@
   ("torrent-info", 0x7B),
   ("torrent-file", 0x7C),
   ("ed25519-pub", 0xED),
-<<<<<<< HEAD
   ("codex-manifest", 0xCD01),
   ("codex-block", 0xCD02),
   ("codex-root", 0xCD03),
   ("codex-slot-root", 0xCD04),
   ("codex-proving-root", 0xCD05),
   ("codex-slot-cell", 0xCD06),
-=======
->>>>>>> fdae9e4b
 ]
 
 type
