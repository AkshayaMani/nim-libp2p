# Nim-LibP2P
# Copyright (c) 2023-2024 Status Research & Development GmbH
# Licensed under either of
#  * Apache License, version 2.0, ([LICENSE-APACHE](LICENSE-APACHE))
#  * MIT license ([LICENSE-MIT](LICENSE-MIT))
# at your option.
# This file may not be copied, modified, or distributed except according to
# those terms.

## This module implementes CID (Content IDentifier).

{.push raises: [].}

import tables, hashes
import multibase, multicodec, multihash, vbuffer, varint
import stew/[base58, results]

export results

type
  CidError* {.pure.} = enum
    Error
    Incorrect
    Unsupported
    Overrun

  CidVersion* = enum
    CIDvIncorrect
    CIDv0
    CIDv1
    CIDvReserved

  Cid* = object
    cidver*: CidVersion
    mcodec*: MultiCodec
    hpos*: int
    data*: VBuffer

<<<<<<< HEAD
const
  ContentIdsList* = [
    multiCodec("raw"),
    multiCodec("dag-pb"),
    multiCodec("dag-cbor"),
    multiCodec("dag-json"),
    multiCodec("git-raw"),
    multiCodec("eth-block"),
    multiCodec("eth-block-list"),
    multiCodec("eth-tx-trie"),
    multiCodec("eth-tx"),
    multiCodec("eth-tx-receipt-trie"),
    multiCodec("eth-tx-receipt"),
    multiCodec("eth-state-trie"),
    multiCodec("eth-account-snapshot"),
    multiCodec("eth-storage-trie"),
    multiCodec("bitcoin-block"),
    multiCodec("bitcoin-tx"),
    multiCodec("zcash-block"),
    multiCodec("zcash-tx"),
    multiCodec("stellar-block"),
    multiCodec("stellar-tx"),
    multiCodec("decred-block"),
    multiCodec("decred-tx"),
    multiCodec("dash-block"),
    multiCodec("dash-tx"),
    multiCodec("torrent-info"),
    multiCodec("torrent-file"),
    multiCodec("ed25519-pub"),
    multiCodec("codex-root"),
    multiCodec("codex-manifest"),
    multiCodec("codex-block"),
    multiCodec("codex-slot-root"),
    multiCodec("codex-proving-root"),
    multiCodec("codex-slot-cell"),
  ]
=======
const ContentIdsList = [
  multiCodec("raw"),
  multiCodec("dag-pb"),
  multiCodec("dag-cbor"),
  multiCodec("dag-json"),
  multiCodec("git-raw"),
  multiCodec("eth-block"),
  multiCodec("eth-block-list"),
  multiCodec("eth-tx-trie"),
  multiCodec("eth-tx"),
  multiCodec("eth-tx-receipt-trie"),
  multiCodec("eth-tx-receipt"),
  multiCodec("eth-state-trie"),
  multiCodec("eth-account-snapshot"),
  multiCodec("eth-storage-trie"),
  multiCodec("bitcoin-block"),
  multiCodec("bitcoin-tx"),
  multiCodec("zcash-block"),
  multiCodec("zcash-tx"),
  multiCodec("stellar-block"),
  multiCodec("stellar-tx"),
  multiCodec("decred-block"),
  multiCodec("decred-tx"),
  multiCodec("dash-block"),
  multiCodec("dash-tx"),
  multiCodec("torrent-info"),
  multiCodec("torrent-file"),
  multiCodec("ed25519-pub"),
]
>>>>>>> fdae9e4b

proc initCidCodeTable(): Table[int, MultiCodec] {.compileTime.} =
  for item in ContentIdsList:
    result[int(item)] = item

<<<<<<< HEAD
const
  CodeContentIds* = initCidCodeTable()
=======
const CodeContentIds = initCidCodeTable()
>>>>>>> fdae9e4b

template orError*(exp: untyped, err: untyped): untyped =
  exp.mapErr do(_: auto) -> auto:
    err

proc decode(data: openArray[byte]): Result[Cid, CidError] =
  if len(data) == 34 and data[0] == 0x12'u8 and data[1] == 0x20'u8:
    ok(
      Cid(cidver: CIDv0, mcodec: multiCodec("dag-pb"), hpos: 0, data: initVBuffer(data))
    )
  else:
    var version, codec: uint64
    var res, offset: int
    var vb = initVBuffer(data)
    if vb.isEmpty():
      err(CidError.Incorrect)
    else:
      res = vb.readVarint(version)
      if res == -1:
        err(CidError.Incorrect)
      else:
        offset += res
        if version != 1'u64:
          err(CidError.Incorrect)
        else:
          res = vb.readVarint(codec)
          if res == -1:
            err(CidError.Incorrect)
          else:
            offset += res
            var mcodec =
              CodeContentIds.getOrDefault(cast[int](codec), InvalidMultiCodec)
            if mcodec == InvalidMultiCodec:
              err(CidError.Incorrect)
            else:
              if not MultiHash.validate(
                vb.buffer.toOpenArray(vb.offset, vb.buffer.high)
              ):
                err(CidError.Incorrect)
              else:
                vb.finish()
                ok(Cid(cidver: CIDv1, mcodec: mcodec, hpos: offset, data: vb))

proc decode(data: openArray[char]): Result[Cid, CidError] =
  var buffer: seq[byte]
  var plen = 0
  if len(data) < 2:
    return err(CidError.Incorrect)
  if len(data) == 46:
    if data[0] == 'Q' and data[1] == 'm':
      buffer = newSeq[byte](BTCBase58.decodedLength(len(data)))
      if BTCBase58.decode(data, buffer, plen) != Base58Status.Success:
        return err(CidError.Incorrect)
      buffer.setLen(plen)
  if len(buffer) == 0:
    let length = MultiBase.decodedLength(data[0], len(data))
    if length == -1:
      return err(CidError.Incorrect)
    buffer = newSeq[byte](length)
    if MultiBase.decode(data, buffer, plen) != MultiBaseStatus.Success:
      return err(CidError.Incorrect)
    buffer.setLen(plen)
    if buffer[0] == 0x12'u8:
      return err(CidError.Incorrect)
  decode(buffer)

proc validate*(ctype: typedesc[Cid], data: openArray[byte]): bool =
  ## Returns ``true`` is data has valid binary CID representation.
  var version, codec: uint64
  var res: VarintResult[void]
  if len(data) < 2:
    return false
  let last = data.high
  if len(data) == 34:
    if data[0] == 0x12'u8 and data[1] == 0x20'u8:
      return true
  var offset = 0
  var length = 0
  res = LP.getUVarint(data.toOpenArray(offset, last), length, version)
  if res.isErr():
    return false
  if version != 1'u64:
    return false
  offset += length
  if offset >= len(data):
    return false
  res = LP.getUVarint(data.toOpenArray(offset, last), length, codec)
  if res.isErr():
    return false
  var mcodec = CodeContentIds.getOrDefault(cast[int](codec), InvalidMultiCodec)
  if mcodec == InvalidMultiCodec:
    return false
  if not MultiHash.validate(data.toOpenArray(offset, last)):
    return false
  result = true

proc mhash*(cid: Cid): Result[MultiHash, CidError] =
  ## Returns MultiHash part of CID.
  if cid.cidver notin {CIDv0, CIDv1}:
    err(CidError.Incorrect)
  else:
    MultiHash.init(cid.data.buffer.toOpenArray(cid.hpos, cid.data.high)).orError(
      CidError.Incorrect
    )

proc contentType*(cid: Cid): Result[MultiCodec, CidError] =
  ## Returns content type part of CID
  if cid.cidver notin {CIDv0, CIDv1}:
    err(CidError.Incorrect)
  else:
    ok(cid.mcodec)

proc version*(cid: Cid): CidVersion =
  ## Returns CID version
  result = cid.cidver

proc init*[T: char | byte](
    ctype: typedesc[Cid], data: openArray[T]
): Result[Cid, CidError] =
  ## Create new content identifier using array of bytes or string ``data``.
  decode(data)

proc init*(
    ctype: typedesc[Cid], version: CidVersion, content: MultiCodec, hash: MultiHash
): Result[Cid, CidError] =
  ## Create new content identifier using content type ``content`` and
  ## MultiHash ``hash`` using version ``version``.
  ##
  ## To create ``CIDv0`` you need to use:
  ## Cid.init(CIDv0, multiCodec("dag-pb"), MultiHash.digest("sha2-256", data))
  ##
  ## All other encodings and hashes are not supported by CIDv0.

  var res: Cid
  res.cidver = version

  if version == CIDv0:
    if content != multiCodec("dag-pb"):
      return err(CidError.Unsupported)
    res.data = initVBuffer()
    if hash.mcodec != multiCodec("sha2-256"):
      return err(CidError.Unsupported)
    res.mcodec = content
    res.data.write(hash)
    res.data.finish()
    return ok(res)
  elif version == CIDv1:
    let mcodec = CodeContentIds.getOrDefault(cast[int](content), InvalidMultiCodec)
    if mcodec == InvalidMultiCodec:
      return err(CidError.Incorrect)
    res.mcodec = mcodec
    res.data = initVBuffer()
    res.data.writeVarint(cast[uint64](1))
    res.data.write(mcodec)
    res.hpos = len(res.data.buffer)
    res.data.write(hash)
    res.data.finish()
    return ok(res)
  else:
    return err(CidError.Unsupported)

proc `==`*(a: Cid, b: Cid): bool =
  ## Compares content identifiers ``a`` and ``b``, returns ``true`` if hashes
  ## are equal, ``false`` otherwise.
  if a.mcodec == b.mcodec:
    var ah, bh: MultiHash
    if MultiHash.decode(a.data.buffer.toOpenArray(a.hpos, a.data.high), ah).isErr:
      return false
    if MultiHash.decode(b.data.buffer.toOpenArray(b.hpos, b.data.high), bh).isErr:
      return false
    result = (ah == bh)

proc base58*(cid: Cid): string =
  ## Get BASE58 encoded string representation of content identifier ``cid``.
  result = BTCBase58.encode(cid.data.buffer)

proc hex*(cid: Cid): string =
  ## Get hexadecimal string representation of content identifier ``cid``.
  result = $(cid.data)

proc repr*(cid: Cid): string =
  ## Get string representation of content identifier ``cid``.
  result = $(cid.cidver)
  result.add("/")
  result.add($(cid.mcodec))
  result.add("/")
  result.add($(cid.mhash()))

proc write*(vb: var VBuffer, cid: Cid) {.inline.} =
  ## Write CID value ``cid`` to buffer ``vb``.
  vb.writeArray(cid.data.buffer)

proc hash*(cid: Cid): Hash {.inline.} =
  hash(cid.data.buffer)

proc `$`*(cid: Cid): string =
  ## Return official string representation of content identifier ``cid``.
  if cid.cidver == CIDv0:
    BTCBase58.encode(cid.data.buffer)
  elif cid.cidver == CIDv1:
    let res = MultiBase.encode("base58btc", cid.data.buffer)
    res.get("")
  else:
    ""<|MERGE_RESOLUTION|>--- conflicted
+++ resolved
@@ -36,7 +36,6 @@
     hpos*: int
     data*: VBuffer
 
-<<<<<<< HEAD
 const
   ContentIdsList* = [
     multiCodec("raw"),
@@ -73,48 +72,12 @@
     multiCodec("codex-proving-root"),
     multiCodec("codex-slot-cell"),
   ]
-=======
-const ContentIdsList = [
-  multiCodec("raw"),
-  multiCodec("dag-pb"),
-  multiCodec("dag-cbor"),
-  multiCodec("dag-json"),
-  multiCodec("git-raw"),
-  multiCodec("eth-block"),
-  multiCodec("eth-block-list"),
-  multiCodec("eth-tx-trie"),
-  multiCodec("eth-tx"),
-  multiCodec("eth-tx-receipt-trie"),
-  multiCodec("eth-tx-receipt"),
-  multiCodec("eth-state-trie"),
-  multiCodec("eth-account-snapshot"),
-  multiCodec("eth-storage-trie"),
-  multiCodec("bitcoin-block"),
-  multiCodec("bitcoin-tx"),
-  multiCodec("zcash-block"),
-  multiCodec("zcash-tx"),
-  multiCodec("stellar-block"),
-  multiCodec("stellar-tx"),
-  multiCodec("decred-block"),
-  multiCodec("decred-tx"),
-  multiCodec("dash-block"),
-  multiCodec("dash-tx"),
-  multiCodec("torrent-info"),
-  multiCodec("torrent-file"),
-  multiCodec("ed25519-pub"),
-]
->>>>>>> fdae9e4b
 
 proc initCidCodeTable(): Table[int, MultiCodec] {.compileTime.} =
   for item in ContentIdsList:
     result[int(item)] = item
 
-<<<<<<< HEAD
-const
-  CodeContentIds* = initCidCodeTable()
-=======
 const CodeContentIds = initCidCodeTable()
->>>>>>> fdae9e4b
 
 template orError*(exp: untyped, err: untyped): untyped =
   exp.mapErr do(_: auto) -> auto:
