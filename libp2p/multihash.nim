# Nim-Libp2p
# Copyright (c) 2023 Status Research & Development GmbH
# Licensed under either of
#  * Apache License, version 2.0, ([LICENSE-APACHE](LICENSE-APACHE))
#  * MIT license ([LICENSE-MIT](LICENSE-MIT))
# at your option.
# This file may not be copied, modified, or distributed except according to
# those terms.

## This module implements MultiHash.
## Supported hashes are:
## 1. IDENTITY
## 2. SHA2-256/SHA2-512
## 3. DBL-SHA2-256
## 4. SHA3/KECCAK
## 5. SHAKE-128/SHAKE-256
## 6. BLAKE2s/BLAKE2s
## 7. SHA1
##
## Hashes which are not yet supported
## 1. SKEIN
## 2. MURMUR

{.push raises: [].}

import tables
import sequtils
import nimcrypto/[sha, sha2, keccak, blake2, hash, utils]
import poseidon2
import varint, vbuffer, multicodec, multibase
import stew/base58
import stew/results
export results
# This is workaround for Nim `import` bug.
export sha, sha2, keccak, blake2, hash, utils

const
  MaxHashSize* = 128
  ErrIncorrectName = "Incorrect hash name"
  ErrNotSupported = "Hash not supported"
  ErrWrongDigestSize = "Incorrect digest size"
  ErrDecodeError = "Decoding error from bytes"
  ErrParseError = "Parse error fromHex"

type
  MHashCoderProc* = proc(data: openArray[byte], output: var openArray[byte]) {.
    nimcall, gcsafe, noSideEffect, raises: []
  .}
  MHash* = object
    mcodec*: MultiCodec
    size*: int
    coder*: MHashCoderProc

  MultiHash* = object
    data*: VBuffer
    mcodec*: MultiCodec
    size*: int
    dpos*: int

  MhResult*[T] = Result[T, cstring]

proc identhash(data: openArray[byte], output: var openArray[byte]) =
  if len(output) > 0:
    var length =
      if len(data) > len(output):
        len(output)
      else:
        len(data)
    copyMem(addr output[0], unsafeAddr data[0], length)

proc sha1hash(data: openArray[byte], output: var openArray[byte]) =
  if len(output) > 0:
    var digest = sha1.digest(data)
    var length =
      if sha1.sizeDigest > len(output):
        len(output)
      else:
        sha1.sizeDigest
    copyMem(addr output[0], addr digest.data[0], length)

proc dblsha2_256hash(data: openArray[byte], output: var openArray[byte]) =
  if len(output) > 0:
    var digest1 = sha256.digest(data)
    var digest2 = sha256.digest(digest1.data)
    var length =
      if sha256.sizeDigest > len(output):
        len(output)
      else:
        sha256.sizeDigest
    copyMem(addr output[0], addr digest2.data[0], length)

proc blake2Bhash(data: openArray[byte], output: var openArray[byte]) =
  if len(output) > 0:
    var digest = blake2_512.digest(data)
    var length =
      if blake2_512.sizeDigest > len(output):
        len(output)
      else:
        blake2_512.sizeDigest
    copyMem(addr output[0], addr digest.data[0], length)

proc blake2Shash(data: openArray[byte], output: var openArray[byte]) =
  if len(output) > 0:
    var digest = blake2_256.digest(data)
    var length =
      if blake2_256.sizeDigest > len(output):
        len(output)
      else:
        blake2_256.sizeDigest
    copyMem(addr output[0], addr digest.data[0], length)

proc sha2_256hash(data: openArray[byte], output: var openArray[byte]) =
  if len(output) > 0:
    var digest = sha256.digest(data)
    var length =
      if sha256.sizeDigest > len(output):
        len(output)
      else:
        sha256.sizeDigest
    copyMem(addr output[0], addr digest.data[0], length)

proc sha2_512hash(data: openArray[byte], output: var openArray[byte]) =
  if len(output) > 0:
    var digest = sha512.digest(data)
    var length =
      if sha512.sizeDigest > len(output):
        len(output)
      else:
        sha512.sizeDigest
    copyMem(addr output[0], addr digest.data[0], length)

proc sha3_224hash(data: openArray[byte], output: var openArray[byte]) =
  if len(output) > 0:
    var digest = sha3_224.digest(data)
    var length =
      if sha3_224.sizeDigest > len(output):
        len(output)
      else:
        sha3_224.sizeDigest
    copyMem(addr output[0], addr digest.data[0], length)

proc sha3_256hash(data: openArray[byte], output: var openArray[byte]) =
  if len(output) > 0:
    var digest = sha3_256.digest(data)
    var length =
      if sha3_256.sizeDigest > len(output):
        len(output)
      else:
        sha3_256.sizeDigest
    copyMem(addr output[0], addr digest.data[0], length)

proc sha3_384hash(data: openArray[byte], output: var openArray[byte]) =
  if len(output) > 0:
    var digest = sha3_384.digest(data)
    var length =
      if sha3_384.sizeDigest > len(output):
        len(output)
      else:
        sha3_384.sizeDigest
    copyMem(addr output[0], addr digest.data[0], length)

proc sha3_512hash(data: openArray[byte], output: var openArray[byte]) =
  if len(output) > 0:
    var digest = sha3_512.digest(data)
    var length =
      if sha3_512.sizeDigest > len(output):
        len(output)
      else:
        sha3_512.sizeDigest
    copyMem(addr output[0], addr digest.data[0], length)

proc keccak_224hash(data: openArray[byte], output: var openArray[byte]) =
  if len(output) > 0:
    var digest = keccak224.digest(data)
    var length =
      if keccak224.sizeDigest > len(output):
        len(output)
      else:
        keccak224.sizeDigest
    copyMem(addr output[0], addr digest.data[0], length)

proc keccak_256hash(data: openArray[byte], output: var openArray[byte]) =
  if len(output) > 0:
    var digest = keccak256.digest(data)
    var length =
      if keccak256.sizeDigest > len(output):
        len(output)
      else:
        keccak256.sizeDigest
    copyMem(addr output[0], addr digest.data[0], length)

proc keccak_384hash(data: openArray[byte], output: var openArray[byte]) =
  if len(output) > 0:
    var digest = keccak384.digest(data)
    var length =
      if keccak384.sizeDigest > len(output):
        len(output)
      else:
        keccak384.sizeDigest
    copyMem(addr output[0], addr digest.data[0], length)

proc keccak_512hash(data: openArray[byte], output: var openArray[byte]) =
  if len(output) > 0:
    var digest = keccak512.digest(data)
    var length =
      if keccak512.sizeDigest > len(output):
        len(output)
      else:
        keccak512.sizeDigest
    copyMem(addr output[0], addr digest.data[0], length)

proc shake_128hash(data: openArray[byte], output: var openArray[byte]) =
  var sctx: shake128
  if len(output) > 0:
    sctx.init()
    sctx.update(cast[ptr uint8](unsafeAddr data[0]), uint(len(data)))
    sctx.xof()
    discard sctx.output(addr output[0], uint(len(output)))
    sctx.clear()

proc shake_256hash(data: openArray[byte], output: var openArray[byte]) =
  var sctx: shake256
  if len(output) > 0:
    sctx.init()
    sctx.update(cast[ptr uint8](unsafeAddr data[0]), uint(len(data)))
    sctx.xof()
    discard sctx.output(addr output[0], uint(len(output)))
    sctx.clear()

<<<<<<< HEAD
proc poseidon2_sponge_rate2(data: openArray[byte], output: var openArray[byte]) =
  if len(output) > 0:
    var digest = poseidon2.Sponge.digest(data).toBytes()
    copyMem(addr output[0], addr digest[0], uint(len(output)))

proc poseidon2_merkle_2kb_sponge(data: openArray[byte], output: var openArray[byte]) =
  if len(output) > 0:
    var digest = poseidon2.SpongeMerkle.digest(data, 2048).toBytes()
    copyMem(addr output[0], addr digest[0], uint(len(output)))

const
  HashesList = [
    MHash(mcodec: multiCodec("identity"), size: 0,
          coder: identhash),
    MHash(mcodec: multiCodec("sha1"), size: sha1.sizeDigest,
          coder: sha1hash),
    MHash(mcodec: multiCodec("dbl-sha2-256"), size: sha256.sizeDigest,
          coder: dblsha2_256hash
    ),
    MHash(mcodec: multiCodec("sha2-256"), size: sha256.sizeDigest,
          coder: sha2_256hash
    ),
    MHash(mcodec: multiCodec("sha2-512"), size: sha512.sizeDigest,
          coder: sha2_512hash
    ),
    MHash(mcodec: multiCodec("sha3-224"), size: sha3_224.sizeDigest,
          coder: sha3_224hash
    ),
    MHash(mcodec: multiCodec("sha3-256"), size: sha3_256.sizeDigest,
          coder: sha3_256hash
    ),
    MHash(mcodec: multiCodec("sha3-384"), size: sha3_384.sizeDigest,
          coder: sha3_384hash
    ),
    MHash(mcodec: multiCodec("sha3-512"), size: sha3_512.sizeDigest,
          coder: sha3_512hash
    ),
    MHash(mcodec: multiCodec("shake-128"), size: 32, coder: shake_128hash),
    MHash(mcodec: multiCodec("shake-256"), size: 64, coder: shake_256hash),
    MHash(mcodec: multiCodec("keccak-224"), size: keccak224.sizeDigest,
          coder: keccak_224hash
    ),
    MHash(mcodec: multiCodec("keccak-256"), size: keccak256.sizeDigest,
          coder: keccak_256hash
    ),
    MHash(mcodec: multiCodec("keccak-384"), size: keccak384.sizeDigest,
          coder: keccak_384hash
    ),
    MHash(mcodec: multiCodec("keccak-512"), size: keccak512.sizeDigest,
          coder: keccak_512hash
    ),
    MHash(mcodec: multiCodec("blake2b-8"), size: 1, coder: blake2Bhash),
    MHash(mcodec: multiCodec("blake2b-16"), size: 2, coder: blake2Bhash),
    MHash(mcodec: multiCodec("blake2b-24"), size: 3, coder: blake2Bhash),
    MHash(mcodec: multiCodec("blake2b-32"), size: 4, coder: blake2Bhash),
    MHash(mcodec: multiCodec("blake2b-40"), size: 5, coder: blake2Bhash),
    MHash(mcodec: multiCodec("blake2b-48"), size: 6, coder: blake2Bhash),
    MHash(mcodec: multiCodec("blake2b-56"), size: 7, coder: blake2Bhash),
    MHash(mcodec: multiCodec("blake2b-64"), size: 8, coder: blake2Bhash),
    MHash(mcodec: multiCodec("blake2b-72"), size: 9, coder: blake2Bhash),
    MHash(mcodec: multiCodec("blake2b-80"), size: 10, coder: blake2Bhash),
    MHash(mcodec: multiCodec("blake2b-88"), size: 11, coder: blake2Bhash),
    MHash(mcodec: multiCodec("blake2b-96"), size: 12, coder: blake2Bhash),
    MHash(mcodec: multiCodec("blake2b-104"), size: 13, coder: blake2Bhash),
    MHash(mcodec: multiCodec("blake2b-112"), size: 14, coder: blake2Bhash),
    MHash(mcodec: multiCodec("blake2b-120"), size: 15, coder: blake2Bhash),
    MHash(mcodec: multiCodec("blake2b-128"), size: 16, coder: blake2Bhash),
    MHash(mcodec: multiCodec("blake2b-136"), size: 17, coder: blake2Bhash),
    MHash(mcodec: multiCodec("blake2b-144"), size: 18, coder: blake2Bhash),
    MHash(mcodec: multiCodec("blake2b-152"), size: 19, coder: blake2Bhash),
    MHash(mcodec: multiCodec("blake2b-160"), size: 20, coder: blake2Bhash),
    MHash(mcodec: multiCodec("blake2b-168"), size: 21, coder: blake2Bhash),
    MHash(mcodec: multiCodec("blake2b-176"), size: 22, coder: blake2Bhash),
    MHash(mcodec: multiCodec("blake2b-184"), size: 23, coder: blake2Bhash),
    MHash(mcodec: multiCodec("blake2b-192"), size: 24, coder: blake2Bhash),
    MHash(mcodec: multiCodec("blake2b-200"), size: 25, coder: blake2Bhash),
    MHash(mcodec: multiCodec("blake2b-208"), size: 26, coder: blake2Bhash),
    MHash(mcodec: multiCodec("blake2b-216"), size: 27, coder: blake2Bhash),
    MHash(mcodec: multiCodec("blake2b-224"), size: 28, coder: blake2Bhash),
    MHash(mcodec: multiCodec("blake2b-232"), size: 29, coder: blake2Bhash),
    MHash(mcodec: multiCodec("blake2b-240"), size: 30, coder: blake2Bhash),
    MHash(mcodec: multiCodec("blake2b-248"), size: 31, coder: blake2Bhash),
    MHash(mcodec: multiCodec("blake2b-256"), size: 32, coder: blake2Bhash),
    MHash(mcodec: multiCodec("blake2b-264"), size: 33, coder: blake2Bhash),
    MHash(mcodec: multiCodec("blake2b-272"), size: 34, coder: blake2Bhash),
    MHash(mcodec: multiCodec("blake2b-280"), size: 35, coder: blake2Bhash),
    MHash(mcodec: multiCodec("blake2b-288"), size: 36, coder: blake2Bhash),
    MHash(mcodec: multiCodec("blake2b-296"), size: 37, coder: blake2Bhash),
    MHash(mcodec: multiCodec("blake2b-304"), size: 38, coder: blake2Bhash),
    MHash(mcodec: multiCodec("blake2b-312"), size: 39, coder: blake2Bhash),
    MHash(mcodec: multiCodec("blake2b-320"), size: 40, coder: blake2Bhash),
    MHash(mcodec: multiCodec("blake2b-328"), size: 41, coder: blake2Bhash),
    MHash(mcodec: multiCodec("blake2b-336"), size: 42, coder: blake2Bhash),
    MHash(mcodec: multiCodec("blake2b-344"), size: 43, coder: blake2Bhash),
    MHash(mcodec: multiCodec("blake2b-352"), size: 44, coder: blake2Bhash),
    MHash(mcodec: multiCodec("blake2b-360"), size: 45, coder: blake2Bhash),
    MHash(mcodec: multiCodec("blake2b-368"), size: 46, coder: blake2Bhash),
    MHash(mcodec: multiCodec("blake2b-376"), size: 47, coder: blake2Bhash),
    MHash(mcodec: multiCodec("blake2b-384"), size: 48, coder: blake2Bhash),
    MHash(mcodec: multiCodec("blake2b-392"), size: 49, coder: blake2Bhash),
    MHash(mcodec: multiCodec("blake2b-400"), size: 50, coder: blake2Bhash),
    MHash(mcodec: multiCodec("blake2b-408"), size: 51, coder: blake2Bhash),
    MHash(mcodec: multiCodec("blake2b-416"), size: 52, coder: blake2Bhash),
    MHash(mcodec: multiCodec("blake2b-424"), size: 53, coder: blake2Bhash),
    MHash(mcodec: multiCodec("blake2b-432"), size: 54, coder: blake2Bhash),
    MHash(mcodec: multiCodec("blake2b-440"), size: 55, coder: blake2Bhash),
    MHash(mcodec: multiCodec("blake2b-448"), size: 56, coder: blake2Bhash),
    MHash(mcodec: multiCodec("blake2b-456"), size: 57, coder: blake2Bhash),
    MHash(mcodec: multiCodec("blake2b-464"), size: 58, coder: blake2Bhash),
    MHash(mcodec: multiCodec("blake2b-472"), size: 59, coder: blake2Bhash),
    MHash(mcodec: multiCodec("blake2b-480"), size: 60, coder: blake2Bhash),
    MHash(mcodec: multiCodec("blake2b-488"), size: 61, coder: blake2Bhash),
    MHash(mcodec: multiCodec("blake2b-496"), size: 62, coder: blake2Bhash),
    MHash(mcodec: multiCodec("blake2b-504"), size: 63, coder: blake2Bhash),
    MHash(mcodec: multiCodec("blake2b-512"), size: 64, coder: blake2Bhash),
    MHash(mcodec: multiCodec("blake2s-8"), size: 1, coder: blake2Shash),
    MHash(mcodec: multiCodec("blake2s-16"), size: 2, coder: blake2Shash),
    MHash(mcodec: multiCodec("blake2s-24"), size: 3, coder: blake2Shash),
    MHash(mcodec: multiCodec("blake2s-32"), size: 4, coder: blake2Shash),
    MHash(mcodec: multiCodec("blake2s-40"), size: 5, coder: blake2Shash),
    MHash(mcodec: multiCodec("blake2s-48"), size: 6, coder: blake2Shash),
    MHash(mcodec: multiCodec("blake2s-56"), size: 7, coder: blake2Shash),
    MHash(mcodec: multiCodec("blake2s-64"), size: 8, coder: blake2Shash),
    MHash(mcodec: multiCodec("blake2s-72"), size: 9, coder: blake2Shash),
    MHash(mcodec: multiCodec("blake2s-80"), size: 10, coder: blake2Shash),
    MHash(mcodec: multiCodec("blake2s-88"), size: 11, coder: blake2Shash),
    MHash(mcodec: multiCodec("blake2s-96"), size: 12, coder: blake2Shash),
    MHash(mcodec: multiCodec("blake2s-104"), size: 13, coder: blake2Shash),
    MHash(mcodec: multiCodec("blake2s-112"), size: 14, coder: blake2Shash),
    MHash(mcodec: multiCodec("blake2s-120"), size: 15, coder: blake2Shash),
    MHash(mcodec: multiCodec("blake2s-128"), size: 16, coder: blake2Shash),
    MHash(mcodec: multiCodec("blake2s-136"), size: 17, coder: blake2Shash),
    MHash(mcodec: multiCodec("blake2s-144"), size: 18, coder: blake2Shash),
    MHash(mcodec: multiCodec("blake2s-152"), size: 19, coder: blake2Shash),
    MHash(mcodec: multiCodec("blake2s-160"), size: 20, coder: blake2Shash),
    MHash(mcodec: multiCodec("blake2s-168"), size: 21, coder: blake2Shash),
    MHash(mcodec: multiCodec("blake2s-176"), size: 22, coder: blake2Shash),
    MHash(mcodec: multiCodec("blake2s-184"), size: 23, coder: blake2Shash),
    MHash(mcodec: multiCodec("blake2s-192"), size: 24, coder: blake2Shash),
    MHash(mcodec: multiCodec("blake2s-200"), size: 25, coder: blake2Shash),
    MHash(mcodec: multiCodec("blake2s-208"), size: 26, coder: blake2Shash),
    MHash(mcodec: multiCodec("blake2s-216"), size: 27, coder: blake2Shash),
    MHash(mcodec: multiCodec("blake2s-224"), size: 28, coder: blake2Shash),
    MHash(mcodec: multiCodec("blake2s-232"), size: 29, coder: blake2Shash),
    MHash(mcodec: multiCodec("blake2s-240"), size: 30, coder: blake2Shash),
    MHash(mcodec: multiCodec("blake2s-248"), size: 31, coder: blake2Shash),
    MHash(mcodec: multiCodec("blake2s-256"), size: 32, coder: blake2Shash),
    MHash(mcodec: multiCodec("poseidon2-alt_bn_128-sponge-r2"), size: 32, coder: poseidon2_sponge_rate2),
    MHash(mcodec: multiCodec("poseidon2-alt_bn_128-merkle-2kb"), size: 32, coder: poseidon2_merkle_2kb_sponge)
  ]
=======
const HashesList = [
  MHash(mcodec: multiCodec("identity"), size: 0, coder: identhash),
  MHash(mcodec: multiCodec("sha1"), size: sha1.sizeDigest, coder: sha1hash),
  MHash(
    mcodec: multiCodec("dbl-sha2-256"), size: sha256.sizeDigest, coder: dblsha2_256hash
  ),
  MHash(mcodec: multiCodec("sha2-256"), size: sha256.sizeDigest, coder: sha2_256hash),
  MHash(mcodec: multiCodec("sha2-512"), size: sha512.sizeDigest, coder: sha2_512hash),
  MHash(mcodec: multiCodec("sha3-224"), size: sha3_224.sizeDigest, coder: sha3_224hash),
  MHash(mcodec: multiCodec("sha3-256"), size: sha3_256.sizeDigest, coder: sha3_256hash),
  MHash(mcodec: multiCodec("sha3-384"), size: sha3_384.sizeDigest, coder: sha3_384hash),
  MHash(mcodec: multiCodec("sha3-512"), size: sha3_512.sizeDigest, coder: sha3_512hash),
  MHash(mcodec: multiCodec("shake-128"), size: 32, coder: shake_128hash),
  MHash(mcodec: multiCodec("shake-256"), size: 64, coder: shake_256hash),
  MHash(
    mcodec: multiCodec("keccak-224"), size: keccak224.sizeDigest, coder: keccak_224hash
  ),
  MHash(
    mcodec: multiCodec("keccak-256"), size: keccak256.sizeDigest, coder: keccak_256hash
  ),
  MHash(
    mcodec: multiCodec("keccak-384"), size: keccak384.sizeDigest, coder: keccak_384hash
  ),
  MHash(
    mcodec: multiCodec("keccak-512"), size: keccak512.sizeDigest, coder: keccak_512hash
  ),
  MHash(mcodec: multiCodec("blake2b-8"), size: 1, coder: blake2Bhash),
  MHash(mcodec: multiCodec("blake2b-16"), size: 2, coder: blake2Bhash),
  MHash(mcodec: multiCodec("blake2b-24"), size: 3, coder: blake2Bhash),
  MHash(mcodec: multiCodec("blake2b-32"), size: 4, coder: blake2Bhash),
  MHash(mcodec: multiCodec("blake2b-40"), size: 5, coder: blake2Bhash),
  MHash(mcodec: multiCodec("blake2b-48"), size: 6, coder: blake2Bhash),
  MHash(mcodec: multiCodec("blake2b-56"), size: 7, coder: blake2Bhash),
  MHash(mcodec: multiCodec("blake2b-64"), size: 8, coder: blake2Bhash),
  MHash(mcodec: multiCodec("blake2b-72"), size: 9, coder: blake2Bhash),
  MHash(mcodec: multiCodec("blake2b-80"), size: 10, coder: blake2Bhash),
  MHash(mcodec: multiCodec("blake2b-88"), size: 11, coder: blake2Bhash),
  MHash(mcodec: multiCodec("blake2b-96"), size: 12, coder: blake2Bhash),
  MHash(mcodec: multiCodec("blake2b-104"), size: 13, coder: blake2Bhash),
  MHash(mcodec: multiCodec("blake2b-112"), size: 14, coder: blake2Bhash),
  MHash(mcodec: multiCodec("blake2b-120"), size: 15, coder: blake2Bhash),
  MHash(mcodec: multiCodec("blake2b-128"), size: 16, coder: blake2Bhash),
  MHash(mcodec: multiCodec("blake2b-136"), size: 17, coder: blake2Bhash),
  MHash(mcodec: multiCodec("blake2b-144"), size: 18, coder: blake2Bhash),
  MHash(mcodec: multiCodec("blake2b-152"), size: 19, coder: blake2Bhash),
  MHash(mcodec: multiCodec("blake2b-160"), size: 20, coder: blake2Bhash),
  MHash(mcodec: multiCodec("blake2b-168"), size: 21, coder: blake2Bhash),
  MHash(mcodec: multiCodec("blake2b-176"), size: 22, coder: blake2Bhash),
  MHash(mcodec: multiCodec("blake2b-184"), size: 23, coder: blake2Bhash),
  MHash(mcodec: multiCodec("blake2b-192"), size: 24, coder: blake2Bhash),
  MHash(mcodec: multiCodec("blake2b-200"), size: 25, coder: blake2Bhash),
  MHash(mcodec: multiCodec("blake2b-208"), size: 26, coder: blake2Bhash),
  MHash(mcodec: multiCodec("blake2b-216"), size: 27, coder: blake2Bhash),
  MHash(mcodec: multiCodec("blake2b-224"), size: 28, coder: blake2Bhash),
  MHash(mcodec: multiCodec("blake2b-232"), size: 29, coder: blake2Bhash),
  MHash(mcodec: multiCodec("blake2b-240"), size: 30, coder: blake2Bhash),
  MHash(mcodec: multiCodec("blake2b-248"), size: 31, coder: blake2Bhash),
  MHash(mcodec: multiCodec("blake2b-256"), size: 32, coder: blake2Bhash),
  MHash(mcodec: multiCodec("blake2b-264"), size: 33, coder: blake2Bhash),
  MHash(mcodec: multiCodec("blake2b-272"), size: 34, coder: blake2Bhash),
  MHash(mcodec: multiCodec("blake2b-280"), size: 35, coder: blake2Bhash),
  MHash(mcodec: multiCodec("blake2b-288"), size: 36, coder: blake2Bhash),
  MHash(mcodec: multiCodec("blake2b-296"), size: 37, coder: blake2Bhash),
  MHash(mcodec: multiCodec("blake2b-304"), size: 38, coder: blake2Bhash),
  MHash(mcodec: multiCodec("blake2b-312"), size: 39, coder: blake2Bhash),
  MHash(mcodec: multiCodec("blake2b-320"), size: 40, coder: blake2Bhash),
  MHash(mcodec: multiCodec("blake2b-328"), size: 41, coder: blake2Bhash),
  MHash(mcodec: multiCodec("blake2b-336"), size: 42, coder: blake2Bhash),
  MHash(mcodec: multiCodec("blake2b-344"), size: 43, coder: blake2Bhash),
  MHash(mcodec: multiCodec("blake2b-352"), size: 44, coder: blake2Bhash),
  MHash(mcodec: multiCodec("blake2b-360"), size: 45, coder: blake2Bhash),
  MHash(mcodec: multiCodec("blake2b-368"), size: 46, coder: blake2Bhash),
  MHash(mcodec: multiCodec("blake2b-376"), size: 47, coder: blake2Bhash),
  MHash(mcodec: multiCodec("blake2b-384"), size: 48, coder: blake2Bhash),
  MHash(mcodec: multiCodec("blake2b-392"), size: 49, coder: blake2Bhash),
  MHash(mcodec: multiCodec("blake2b-400"), size: 50, coder: blake2Bhash),
  MHash(mcodec: multiCodec("blake2b-408"), size: 51, coder: blake2Bhash),
  MHash(mcodec: multiCodec("blake2b-416"), size: 52, coder: blake2Bhash),
  MHash(mcodec: multiCodec("blake2b-424"), size: 53, coder: blake2Bhash),
  MHash(mcodec: multiCodec("blake2b-432"), size: 54, coder: blake2Bhash),
  MHash(mcodec: multiCodec("blake2b-440"), size: 55, coder: blake2Bhash),
  MHash(mcodec: multiCodec("blake2b-448"), size: 56, coder: blake2Bhash),
  MHash(mcodec: multiCodec("blake2b-456"), size: 57, coder: blake2Bhash),
  MHash(mcodec: multiCodec("blake2b-464"), size: 58, coder: blake2Bhash),
  MHash(mcodec: multiCodec("blake2b-472"), size: 59, coder: blake2Bhash),
  MHash(mcodec: multiCodec("blake2b-480"), size: 60, coder: blake2Bhash),
  MHash(mcodec: multiCodec("blake2b-488"), size: 61, coder: blake2Bhash),
  MHash(mcodec: multiCodec("blake2b-496"), size: 62, coder: blake2Bhash),
  MHash(mcodec: multiCodec("blake2b-504"), size: 63, coder: blake2Bhash),
  MHash(mcodec: multiCodec("blake2b-512"), size: 64, coder: blake2Bhash),
  MHash(mcodec: multiCodec("blake2s-8"), size: 1, coder: blake2Shash),
  MHash(mcodec: multiCodec("blake2s-16"), size: 2, coder: blake2Shash),
  MHash(mcodec: multiCodec("blake2s-24"), size: 3, coder: blake2Shash),
  MHash(mcodec: multiCodec("blake2s-32"), size: 4, coder: blake2Shash),
  MHash(mcodec: multiCodec("blake2s-40"), size: 5, coder: blake2Shash),
  MHash(mcodec: multiCodec("blake2s-48"), size: 6, coder: blake2Shash),
  MHash(mcodec: multiCodec("blake2s-56"), size: 7, coder: blake2Shash),
  MHash(mcodec: multiCodec("blake2s-64"), size: 8, coder: blake2Shash),
  MHash(mcodec: multiCodec("blake2s-72"), size: 9, coder: blake2Shash),
  MHash(mcodec: multiCodec("blake2s-80"), size: 10, coder: blake2Shash),
  MHash(mcodec: multiCodec("blake2s-88"), size: 11, coder: blake2Shash),
  MHash(mcodec: multiCodec("blake2s-96"), size: 12, coder: blake2Shash),
  MHash(mcodec: multiCodec("blake2s-104"), size: 13, coder: blake2Shash),
  MHash(mcodec: multiCodec("blake2s-112"), size: 14, coder: blake2Shash),
  MHash(mcodec: multiCodec("blake2s-120"), size: 15, coder: blake2Shash),
  MHash(mcodec: multiCodec("blake2s-128"), size: 16, coder: blake2Shash),
  MHash(mcodec: multiCodec("blake2s-136"), size: 17, coder: blake2Shash),
  MHash(mcodec: multiCodec("blake2s-144"), size: 18, coder: blake2Shash),
  MHash(mcodec: multiCodec("blake2s-152"), size: 19, coder: blake2Shash),
  MHash(mcodec: multiCodec("blake2s-160"), size: 20, coder: blake2Shash),
  MHash(mcodec: multiCodec("blake2s-168"), size: 21, coder: blake2Shash),
  MHash(mcodec: multiCodec("blake2s-176"), size: 22, coder: blake2Shash),
  MHash(mcodec: multiCodec("blake2s-184"), size: 23, coder: blake2Shash),
  MHash(mcodec: multiCodec("blake2s-192"), size: 24, coder: blake2Shash),
  MHash(mcodec: multiCodec("blake2s-200"), size: 25, coder: blake2Shash),
  MHash(mcodec: multiCodec("blake2s-208"), size: 26, coder: blake2Shash),
  MHash(mcodec: multiCodec("blake2s-216"), size: 27, coder: blake2Shash),
  MHash(mcodec: multiCodec("blake2s-224"), size: 28, coder: blake2Shash),
  MHash(mcodec: multiCodec("blake2s-232"), size: 29, coder: blake2Shash),
  MHash(mcodec: multiCodec("blake2s-240"), size: 30, coder: blake2Shash),
  MHash(mcodec: multiCodec("blake2s-248"), size: 31, coder: blake2Shash),
  MHash(mcodec: multiCodec("blake2s-256"), size: 32, coder: blake2Shash),
]
>>>>>>> fdae9e4b

proc initMultiHashCodeTable(): Table[MultiCodec, MHash] {.compileTime.} =
  for item in HashesList:
    result[item.mcodec] = item

<<<<<<< HEAD
const
  CodeHashes* = initMultiHashCodeTable()
  MultiHashCodecsList* = HashesList.mapIt( it.mcodec )
=======
const CodeHashes = initMultiHashCodeTable()
>>>>>>> fdae9e4b

proc digestImplWithHash(hash: MHash, data: openArray[byte]): MultiHash =
  var buffer: array[MaxHashSize, byte]
  result.data = initVBuffer()
  result.mcodec = hash.mcodec
  result.data.write(hash.mcodec)
  if hash.size == 0:
    result.data.writeVarint(uint(len(data)))
    result.dpos = len(result.data.buffer)
    result.data.writeArray(data)
    result.size = len(data)
  else:
    result.data.writeVarint(uint(hash.size))
    result.dpos = len(result.data.buffer)
    hash.coder(data, buffer.toOpenArray(0, hash.size - 1))
    result.data.writeArray(buffer.toOpenArray(0, hash.size - 1))
    result.size = hash.size
  result.data.finish()

proc digestImplWithoutHash(hash: MHash, data: openArray[byte]): MultiHash =
  result.data = initVBuffer()
  result.mcodec = hash.mcodec
  result.size = len(data)
  result.data.write(hash.mcodec)
  result.data.writeVarint(uint(len(data)))
  result.dpos = len(result.data.buffer)
  result.data.writeArray(data)
  result.data.finish()

proc digest*(
    mhtype: typedesc[MultiHash], hashname: string, data: openArray[byte]
): MhResult[MultiHash] {.inline.} =
  ## Perform digest calculation using hash algorithm with name ``hashname`` on
  ## data array ``data``.
  let mc = MultiCodec.codec(hashname)
  if mc == InvalidMultiCodec:
    err(ErrIncorrectName)
  else:
    let hash = CodeHashes.getOrDefault(mc)
    if isNil(hash.coder):
      err(ErrNotSupported)
    else:
      ok(digestImplWithHash(hash, data))

proc digest*(
    mhtype: typedesc[MultiHash], hashcode: int, data: openArray[byte]
): MhResult[MultiHash] {.inline.} =
  ## Perform digest calculation using hash algorithm with code ``hashcode`` on
  ## data array ``data``.
  let hash = CodeHashes.getOrDefault(hashcode)
  if isNil(hash.coder):
    err(ErrNotSupported)
  else:
    ok(digestImplWithHash(hash, data))

proc init*[T](
    mhtype: typedesc[MultiHash], hashname: string, mdigest: MDigest[T]
): MhResult[MultiHash] {.inline.} =
  ## Create MultiHash from nimcrypto's `MDigest` object and hash algorithm name
  ## ``hashname``.
  let mc = MultiCodec.codec(hashname)
  if mc == InvalidMultiCodec:
    err(ErrIncorrectName)
  else:
    let hash = CodeHashes.getOrDefault(mc)
    if isNil(hash.coder):
      err(ErrNotSupported)
    elif hash.size != len(mdigest.data):
      err(ErrWrongDigestSize)
    else:
      ok(digestImplWithoutHash(hash, mdigest.data))

proc init*[T](
    mhtype: typedesc[MultiHash], hashcode: MultiCodec, mdigest: MDigest[T]
): MhResult[MultiHash] {.inline.} =
  ## Create MultiHash from nimcrypto's `MDigest` and hash algorithm code
  ## ``hashcode``.
  let hash = CodeHashes.getOrDefault(hashcode)
  if isNil(hash.coder):
    err(ErrNotSupported)
  elif (hash.size != 0) and (hash.size != len(mdigest.data)):
    err(ErrWrongDigestSize)
  else:
    ok(digestImplWithoutHash(hash, mdigest.data))

proc init*(
    mhtype: typedesc[MultiHash], hashname: string, bdigest: openArray[byte]
): MhResult[MultiHash] {.inline.} =
  ## Create MultiHash from array of bytes ``bdigest`` and hash algorithm code
  ## ``hashcode``.
  let mc = MultiCodec.codec(hashname)
  if mc == InvalidMultiCodec:
    err(ErrIncorrectName)
  else:
    let hash = CodeHashes.getOrDefault(mc)
    if isNil(hash.coder):
      err(ErrNotSupported)
    elif (hash.size != 0) and (hash.size != len(bdigest)):
      err(ErrWrongDigestSize)
    else:
      ok(digestImplWithoutHash(hash, bdigest))

proc init*(
    mhtype: typedesc[MultiHash], hashcode: MultiCodec, bdigest: openArray[byte]
): MhResult[MultiHash] {.inline.} =
  ## Create MultiHash from array of bytes ``bdigest`` and hash algorithm code
  ## ``hashcode``.
  let hash = CodeHashes.getOrDefault(hashcode)
  if isNil(hash.coder):
    err(ErrNotSupported)
  elif (hash.size != 0) and (hash.size != len(bdigest)):
    err(ErrWrongDigestSize)
  else:
    ok(digestImplWithoutHash(hash, bdigest))

proc decode*(
    mhtype: typedesc[MultiHash], data: openArray[byte], mhash: var MultiHash
): MhResult[int] =
  ## Decode MultiHash value from array of bytes ``data``.
  ##
  ## On success decoded MultiHash will be stored into ``mhash`` and number of
  ## bytes consumed will be returned.
  ##
  ## On error ``-1`` will be returned.
  var code, size: uint64
  var res, dpos: int
  if len(data) < 2:
    return err(ErrDecodeError)

  var vb = initVBuffer(data)
  if vb.isEmpty():
    return err(ErrDecodeError)

  res = vb.readVarint(code)
  if res == -1:
    return err(ErrDecodeError)

  dpos += res
  res = vb.readVarint(size)
  if res == -1:
    return err(ErrDecodeError)

  dpos += res
  if size > 0x7FFF_FFFF'u64:
    return err(ErrDecodeError)

  let hash = CodeHashes.getOrDefault(MultiCodec(code))
  if isNil(hash.coder):
    return err(ErrDecodeError)

  if (hash.size != 0) and (hash.size != int(size)):
    return err(ErrDecodeError)

  if not vb.isEnough(int(size)):
    return err(ErrDecodeError)

  mhash =
    ?MultiHash.init(
      MultiCodec(code), vb.buffer.toOpenArray(vb.offset, vb.offset + int(size) - 1)
    )
  ok(vb.offset + int(size))

proc validate*(mhtype: typedesc[MultiHash], data: openArray[byte]): bool =
  ## Returns ``true`` if array of bytes ``data`` has correct MultiHash inside.
  var code, size: uint64
  var res: VarintResult[void]
  if len(data) < 2:
    return false
  let last = data.high
  var offset = 0
  var length = 0
  res = LP.getUVarint(data.toOpenArray(offset, last), length, code)
  if res.isErr():
    return false
  offset += length
  if offset >= len(data):
    return false
  res = LP.getUVarint(data.toOpenArray(offset, last), length, size)
  if res.isErr():
    return false
  offset += length
  if size > 0x7FFF_FFFF'u64:
    return false
  let hash = CodeHashes.getOrDefault(cast[MultiCodec](code))
  if isNil(hash.coder):
    return false
  if (hash.size != 0) and (hash.size != int(size)):
    return false
  if offset + int(size) > len(data):
    return false
  result = true

proc init*(
    mhtype: typedesc[MultiHash], data: openArray[byte]
): MhResult[MultiHash] {.inline.} =
  ## Create MultiHash from bytes array ``data``.
  var hash: MultiHash
  discard ?MultiHash.decode(data, hash)
  ok(hash)

proc init*(mhtype: typedesc[MultiHash], data: string): MhResult[MultiHash] {.inline.} =
  ## Create MultiHash from hexadecimal string representation ``data``.
  var hash: MultiHash
  try:
    discard ?MultiHash.decode(fromHex(data), hash)
    ok(hash)
  except ValueError:
    err(ErrParseError)

proc init58*(mhtype: typedesc[MultiHash], data: string): MultiHash {.inline.} =
  ## Create MultiHash from BASE58 encoded string representation ``data``.
  if MultiHash.decode(Base58.decode(data), result) == -1:
    raise newException(MultihashError, "Incorrect MultiHash binary format")

proc cmp(a: openArray[byte], b: openArray[byte]): bool {.inline.} =
  if len(a) != len(b):
    return false
  var n = len(a)
  var res, diff: int
  while n > 0:
    dec(n)
    diff = int(a[n]) - int(b[n])
    res = (res and - not (diff)) or diff
  result = (res == 0)

proc `==`*[T](mh: MultiHash, mdigest: MDigest[T]): bool =
  ## Compares MultiHash with nimcrypto's MDigest[T], returns ``true`` if
  ## hashes are equal, ``false`` otherwise.
  if mh.dpos == 0:
    return false
  if len(mdigest.data) != mh.size:
    return false
  result = cmp(
    mh.data.buffer.toOpenArray(mh.dpos, mh.dpos + mh.size - 1),
    mdigest.data.toOpenArray(0, mdigest.data.high),
  )

proc `==`*[T](mdigest: MDigest[T], mh: MultiHash): bool {.inline.} =
  ## Compares MultiHash with nimcrypto's MDigest[T], returns ``true`` if
  ## hashes are equal, ``false`` otherwise.
  result = `==`(mh, mdigest)

proc `==`*(a: MultiHash, b: MultiHash): bool =
  ## Compares MultiHashes ``a`` and ``b``, returns ``true`` if hashes are equal,
  ## ``false`` otherwise.
  if a.dpos == 0 and b.dpos == 0:
    return true
  if a.mcodec != b.mcodec:
    return false
  if a.size != b.size:
    return false
  result = cmp(
    a.data.buffer.toOpenArray(a.dpos, a.dpos + a.size - 1),
    b.data.buffer.toOpenArray(b.dpos, b.dpos + b.size - 1),
  )

proc hex*(value: MultiHash): string =
  ## Return hexadecimal string representation of MultiHash ``value``.
  result = $(value.data)

proc base58*(value: MultiHash): string =
  ## Return Base58 encoded string representation of MultiHash ``value``.
  result = Base58.encode(value.data.buffer)

proc `$`*(mh: MultiHash): string =
  ## Return string representation of MultiHash ``value``.
  let digest = toHex(mh.data.buffer.toOpenArray(mh.dpos, mh.dpos + mh.size - 1))
  result = $(mh.mcodec) & "/" & digest

proc write*(vb: var VBuffer, mh: MultiHash) {.inline.} =
  ## Write MultiHash value ``mh`` to buffer ``vb``.
  vb.writeArray(mh.data.buffer)

proc encode*(
    mbtype: typedesc[MultiBase], encoding: string, mh: MultiHash
): string {.inline.} =
  ## Get MultiBase encoded representation of ``mh`` using encoding
  ## ``encoding``.
  result = MultiBase.encode(encoding, mh.data.buffer)<|MERGE_RESOLUTION|>--- conflicted
+++ resolved
@@ -227,7 +227,6 @@
     discard sctx.output(addr output[0], uint(len(output)))
     sctx.clear()
 
-<<<<<<< HEAD
 proc poseidon2_sponge_rate2(data: openArray[byte], output: var openArray[byte]) =
   if len(output) > 0:
     var digest = poseidon2.Sponge.digest(data).toBytes()
@@ -238,147 +237,6 @@
     var digest = poseidon2.SpongeMerkle.digest(data, 2048).toBytes()
     copyMem(addr output[0], addr digest[0], uint(len(output)))
 
-const
-  HashesList = [
-    MHash(mcodec: multiCodec("identity"), size: 0,
-          coder: identhash),
-    MHash(mcodec: multiCodec("sha1"), size: sha1.sizeDigest,
-          coder: sha1hash),
-    MHash(mcodec: multiCodec("dbl-sha2-256"), size: sha256.sizeDigest,
-          coder: dblsha2_256hash
-    ),
-    MHash(mcodec: multiCodec("sha2-256"), size: sha256.sizeDigest,
-          coder: sha2_256hash
-    ),
-    MHash(mcodec: multiCodec("sha2-512"), size: sha512.sizeDigest,
-          coder: sha2_512hash
-    ),
-    MHash(mcodec: multiCodec("sha3-224"), size: sha3_224.sizeDigest,
-          coder: sha3_224hash
-    ),
-    MHash(mcodec: multiCodec("sha3-256"), size: sha3_256.sizeDigest,
-          coder: sha3_256hash
-    ),
-    MHash(mcodec: multiCodec("sha3-384"), size: sha3_384.sizeDigest,
-          coder: sha3_384hash
-    ),
-    MHash(mcodec: multiCodec("sha3-512"), size: sha3_512.sizeDigest,
-          coder: sha3_512hash
-    ),
-    MHash(mcodec: multiCodec("shake-128"), size: 32, coder: shake_128hash),
-    MHash(mcodec: multiCodec("shake-256"), size: 64, coder: shake_256hash),
-    MHash(mcodec: multiCodec("keccak-224"), size: keccak224.sizeDigest,
-          coder: keccak_224hash
-    ),
-    MHash(mcodec: multiCodec("keccak-256"), size: keccak256.sizeDigest,
-          coder: keccak_256hash
-    ),
-    MHash(mcodec: multiCodec("keccak-384"), size: keccak384.sizeDigest,
-          coder: keccak_384hash
-    ),
-    MHash(mcodec: multiCodec("keccak-512"), size: keccak512.sizeDigest,
-          coder: keccak_512hash
-    ),
-    MHash(mcodec: multiCodec("blake2b-8"), size: 1, coder: blake2Bhash),
-    MHash(mcodec: multiCodec("blake2b-16"), size: 2, coder: blake2Bhash),
-    MHash(mcodec: multiCodec("blake2b-24"), size: 3, coder: blake2Bhash),
-    MHash(mcodec: multiCodec("blake2b-32"), size: 4, coder: blake2Bhash),
-    MHash(mcodec: multiCodec("blake2b-40"), size: 5, coder: blake2Bhash),
-    MHash(mcodec: multiCodec("blake2b-48"), size: 6, coder: blake2Bhash),
-    MHash(mcodec: multiCodec("blake2b-56"), size: 7, coder: blake2Bhash),
-    MHash(mcodec: multiCodec("blake2b-64"), size: 8, coder: blake2Bhash),
-    MHash(mcodec: multiCodec("blake2b-72"), size: 9, coder: blake2Bhash),
-    MHash(mcodec: multiCodec("blake2b-80"), size: 10, coder: blake2Bhash),
-    MHash(mcodec: multiCodec("blake2b-88"), size: 11, coder: blake2Bhash),
-    MHash(mcodec: multiCodec("blake2b-96"), size: 12, coder: blake2Bhash),
-    MHash(mcodec: multiCodec("blake2b-104"), size: 13, coder: blake2Bhash),
-    MHash(mcodec: multiCodec("blake2b-112"), size: 14, coder: blake2Bhash),
-    MHash(mcodec: multiCodec("blake2b-120"), size: 15, coder: blake2Bhash),
-    MHash(mcodec: multiCodec("blake2b-128"), size: 16, coder: blake2Bhash),
-    MHash(mcodec: multiCodec("blake2b-136"), size: 17, coder: blake2Bhash),
-    MHash(mcodec: multiCodec("blake2b-144"), size: 18, coder: blake2Bhash),
-    MHash(mcodec: multiCodec("blake2b-152"), size: 19, coder: blake2Bhash),
-    MHash(mcodec: multiCodec("blake2b-160"), size: 20, coder: blake2Bhash),
-    MHash(mcodec: multiCodec("blake2b-168"), size: 21, coder: blake2Bhash),
-    MHash(mcodec: multiCodec("blake2b-176"), size: 22, coder: blake2Bhash),
-    MHash(mcodec: multiCodec("blake2b-184"), size: 23, coder: blake2Bhash),
-    MHash(mcodec: multiCodec("blake2b-192"), size: 24, coder: blake2Bhash),
-    MHash(mcodec: multiCodec("blake2b-200"), size: 25, coder: blake2Bhash),
-    MHash(mcodec: multiCodec("blake2b-208"), size: 26, coder: blake2Bhash),
-    MHash(mcodec: multiCodec("blake2b-216"), size: 27, coder: blake2Bhash),
-    MHash(mcodec: multiCodec("blake2b-224"), size: 28, coder: blake2Bhash),
-    MHash(mcodec: multiCodec("blake2b-232"), size: 29, coder: blake2Bhash),
-    MHash(mcodec: multiCodec("blake2b-240"), size: 30, coder: blake2Bhash),
-    MHash(mcodec: multiCodec("blake2b-248"), size: 31, coder: blake2Bhash),
-    MHash(mcodec: multiCodec("blake2b-256"), size: 32, coder: blake2Bhash),
-    MHash(mcodec: multiCodec("blake2b-264"), size: 33, coder: blake2Bhash),
-    MHash(mcodec: multiCodec("blake2b-272"), size: 34, coder: blake2Bhash),
-    MHash(mcodec: multiCodec("blake2b-280"), size: 35, coder: blake2Bhash),
-    MHash(mcodec: multiCodec("blake2b-288"), size: 36, coder: blake2Bhash),
-    MHash(mcodec: multiCodec("blake2b-296"), size: 37, coder: blake2Bhash),
-    MHash(mcodec: multiCodec("blake2b-304"), size: 38, coder: blake2Bhash),
-    MHash(mcodec: multiCodec("blake2b-312"), size: 39, coder: blake2Bhash),
-    MHash(mcodec: multiCodec("blake2b-320"), size: 40, coder: blake2Bhash),
-    MHash(mcodec: multiCodec("blake2b-328"), size: 41, coder: blake2Bhash),
-    MHash(mcodec: multiCodec("blake2b-336"), size: 42, coder: blake2Bhash),
-    MHash(mcodec: multiCodec("blake2b-344"), size: 43, coder: blake2Bhash),
-    MHash(mcodec: multiCodec("blake2b-352"), size: 44, coder: blake2Bhash),
-    MHash(mcodec: multiCodec("blake2b-360"), size: 45, coder: blake2Bhash),
-    MHash(mcodec: multiCodec("blake2b-368"), size: 46, coder: blake2Bhash),
-    MHash(mcodec: multiCodec("blake2b-376"), size: 47, coder: blake2Bhash),
-    MHash(mcodec: multiCodec("blake2b-384"), size: 48, coder: blake2Bhash),
-    MHash(mcodec: multiCodec("blake2b-392"), size: 49, coder: blake2Bhash),
-    MHash(mcodec: multiCodec("blake2b-400"), size: 50, coder: blake2Bhash),
-    MHash(mcodec: multiCodec("blake2b-408"), size: 51, coder: blake2Bhash),
-    MHash(mcodec: multiCodec("blake2b-416"), size: 52, coder: blake2Bhash),
-    MHash(mcodec: multiCodec("blake2b-424"), size: 53, coder: blake2Bhash),
-    MHash(mcodec: multiCodec("blake2b-432"), size: 54, coder: blake2Bhash),
-    MHash(mcodec: multiCodec("blake2b-440"), size: 55, coder: blake2Bhash),
-    MHash(mcodec: multiCodec("blake2b-448"), size: 56, coder: blake2Bhash),
-    MHash(mcodec: multiCodec("blake2b-456"), size: 57, coder: blake2Bhash),
-    MHash(mcodec: multiCodec("blake2b-464"), size: 58, coder: blake2Bhash),
-    MHash(mcodec: multiCodec("blake2b-472"), size: 59, coder: blake2Bhash),
-    MHash(mcodec: multiCodec("blake2b-480"), size: 60, coder: blake2Bhash),
-    MHash(mcodec: multiCodec("blake2b-488"), size: 61, coder: blake2Bhash),
-    MHash(mcodec: multiCodec("blake2b-496"), size: 62, coder: blake2Bhash),
-    MHash(mcodec: multiCodec("blake2b-504"), size: 63, coder: blake2Bhash),
-    MHash(mcodec: multiCodec("blake2b-512"), size: 64, coder: blake2Bhash),
-    MHash(mcodec: multiCodec("blake2s-8"), size: 1, coder: blake2Shash),
-    MHash(mcodec: multiCodec("blake2s-16"), size: 2, coder: blake2Shash),
-    MHash(mcodec: multiCodec("blake2s-24"), size: 3, coder: blake2Shash),
-    MHash(mcodec: multiCodec("blake2s-32"), size: 4, coder: blake2Shash),
-    MHash(mcodec: multiCodec("blake2s-40"), size: 5, coder: blake2Shash),
-    MHash(mcodec: multiCodec("blake2s-48"), size: 6, coder: blake2Shash),
-    MHash(mcodec: multiCodec("blake2s-56"), size: 7, coder: blake2Shash),
-    MHash(mcodec: multiCodec("blake2s-64"), size: 8, coder: blake2Shash),
-    MHash(mcodec: multiCodec("blake2s-72"), size: 9, coder: blake2Shash),
-    MHash(mcodec: multiCodec("blake2s-80"), size: 10, coder: blake2Shash),
-    MHash(mcodec: multiCodec("blake2s-88"), size: 11, coder: blake2Shash),
-    MHash(mcodec: multiCodec("blake2s-96"), size: 12, coder: blake2Shash),
-    MHash(mcodec: multiCodec("blake2s-104"), size: 13, coder: blake2Shash),
-    MHash(mcodec: multiCodec("blake2s-112"), size: 14, coder: blake2Shash),
-    MHash(mcodec: multiCodec("blake2s-120"), size: 15, coder: blake2Shash),
-    MHash(mcodec: multiCodec("blake2s-128"), size: 16, coder: blake2Shash),
-    MHash(mcodec: multiCodec("blake2s-136"), size: 17, coder: blake2Shash),
-    MHash(mcodec: multiCodec("blake2s-144"), size: 18, coder: blake2Shash),
-    MHash(mcodec: multiCodec("blake2s-152"), size: 19, coder: blake2Shash),
-    MHash(mcodec: multiCodec("blake2s-160"), size: 20, coder: blake2Shash),
-    MHash(mcodec: multiCodec("blake2s-168"), size: 21, coder: blake2Shash),
-    MHash(mcodec: multiCodec("blake2s-176"), size: 22, coder: blake2Shash),
-    MHash(mcodec: multiCodec("blake2s-184"), size: 23, coder: blake2Shash),
-    MHash(mcodec: multiCodec("blake2s-192"), size: 24, coder: blake2Shash),
-    MHash(mcodec: multiCodec("blake2s-200"), size: 25, coder: blake2Shash),
-    MHash(mcodec: multiCodec("blake2s-208"), size: 26, coder: blake2Shash),
-    MHash(mcodec: multiCodec("blake2s-216"), size: 27, coder: blake2Shash),
-    MHash(mcodec: multiCodec("blake2s-224"), size: 28, coder: blake2Shash),
-    MHash(mcodec: multiCodec("blake2s-232"), size: 29, coder: blake2Shash),
-    MHash(mcodec: multiCodec("blake2s-240"), size: 30, coder: blake2Shash),
-    MHash(mcodec: multiCodec("blake2s-248"), size: 31, coder: blake2Shash),
-    MHash(mcodec: multiCodec("blake2s-256"), size: 32, coder: blake2Shash),
-    MHash(mcodec: multiCodec("poseidon2-alt_bn_128-sponge-r2"), size: 32, coder: poseidon2_sponge_rate2),
-    MHash(mcodec: multiCodec("poseidon2-alt_bn_128-merkle-2kb"), size: 32, coder: poseidon2_merkle_2kb_sponge)
-  ]
-=======
 const HashesList = [
   MHash(mcodec: multiCodec("identity"), size: 0, coder: identhash),
   MHash(mcodec: multiCodec("sha1"), size: sha1.sizeDigest, coder: sha1hash),
@@ -501,20 +359,15 @@
   MHash(mcodec: multiCodec("blake2s-240"), size: 30, coder: blake2Shash),
   MHash(mcodec: multiCodec("blake2s-248"), size: 31, coder: blake2Shash),
   MHash(mcodec: multiCodec("blake2s-256"), size: 32, coder: blake2Shash),
+  MHash(mcodec: multiCodec("poseidon2-alt_bn_128-sponge-r2"), size: 32, coder: poseidon2_sponge_rate2),
+  MHash(mcodec: multiCodec("poseidon2-alt_bn_128-merkle-2kb"), size: 32, coder: poseidon2_merkle_2kb_sponge)
 ]
->>>>>>> fdae9e4b
 
 proc initMultiHashCodeTable(): Table[MultiCodec, MHash] {.compileTime.} =
   for item in HashesList:
     result[item.mcodec] = item
 
-<<<<<<< HEAD
-const
-  CodeHashes* = initMultiHashCodeTable()
-  MultiHashCodecsList* = HashesList.mapIt( it.mcodec )
-=======
 const CodeHashes = initMultiHashCodeTable()
->>>>>>> fdae9e4b
 
 proc digestImplWithHash(hash: MHash, data: openArray[byte]): MultiHash =
   var buffer: array[MaxHashSize, byte]
