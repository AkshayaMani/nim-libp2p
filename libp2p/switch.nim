--- conflicted
+++ resolved
@@ -77,33 +77,20 @@
       services*: seq[Service]
 
     Service* = ref object of RootObj
-<<<<<<< HEAD
-      inUse*: bool
-
-method setup*(self: Service, switch: Switch): Future[bool] {.base, async, gcsafe, public.} =
-=======
       inUse: bool
 
 
 method setup*(self: Service, switch: Switch): Future[bool] {.base, async, gcsafe.} =
->>>>>>> 63e18725
   if self.inUse:
     warn "service setup has already been called"
     return false
   self.inUse = true
   return true
 
-<<<<<<< HEAD
-method run*(self: Service, switch: Switch) {.base, async, gcsafe, public.} =
-  doAssert(false, "Not implemented!")
-
-method stop*(self: Service, switch: Switch): Future[bool] {.base, async, gcsafe, public.} =
-=======
 method run*(self: Service, switch: Switch) {.base, async, gcsafe.} =
   doAssert(false, "Not implemented!")
 
 method stop*(self: Service, switch: Switch): Future[bool] {.base, async, gcsafe.} =
->>>>>>> 63e18725
   if not self.inUse:
     warn "service is already stopped"
     return false
@@ -382,10 +369,6 @@
 
   for service in s.services:
     discard await service.setup(s)
-<<<<<<< HEAD
-    # discard await service.run(s)
-=======
->>>>>>> 63e18725
 
   s.started = true
 
