mode = ScriptMode.Verbose

<<<<<<< HEAD
packageName   = "libp2p"
version       = "1.0.0"
author        = "Status Research & Development GmbH"
description   = "LibP2P implementation"
license       = "MIT"
skipDirs      = @["tests", "examples", "Nim", "tools", "scripts", "docs"]

requires "nim >= 1.2.0",
         "nimcrypto >= 0.4.1",
         "dnsclient >= 0.3.0 & < 0.4.0",
         "bearssl >= 0.1.4",
         "chronicles >= 0.10.2",
         "chronos >= 3.0.6",
         "https://github.com/status-im/nim-quic.git",
         "metrics",
         "secp256k1",
         "stew#head",
         "websock",
         "unittest2 >= 0.0.5 & < 0.1.0"

import hashes
proc runTest(filename: string, verify: bool = true, sign: bool = true,
             moreoptions: string = "") =
  var excstr = "nim c --skipParentCfg --opt:speed -d:debug -d:libp2p_agents_metrics -d:libp2p_protobuf_metrics -d:libp2p_network_protocols_metrics -d:libp2p_mplex_metrics "
  excstr.add(" -d:chronicles_sinks=textlines[stdout],json[dynamic] -d:chronicles_log_level=TRACE ")
  excstr.add(" -d:chronicles_runtime_filtering=TRUE ")
  excstr.add(" " & getEnv("NIMFLAGS") & " ")
  excstr.add(" --verbosity:0 --hints:off ")
=======
packageName = "libp2p"
version = "1.3.0"
author = "Status Research & Development GmbH"
description = "LibP2P implementation"
license = "MIT"
skipDirs = @["tests", "examples", "Nim", "tools", "scripts", "docs"]

requires "nim >= 1.6.0",
  "nimcrypto >= 0.4.1", "dnsclient >= 0.3.0 & < 0.4.0", "bearssl >= 0.1.4",
  "chronicles >= 0.10.2", "chronos >= 4.0.0", "metrics", "secp256k1", "stew#head",
  "websock", "unittest2"

let nimc = getEnv("NIMC", "nim") # Which nim compiler to use
let lang = getEnv("NIMLANG", "c") # Which backend (c/cpp/js)
let flags = getEnv("NIMFLAGS", "") # Extra flags for the compiler
let verbose = getEnv("V", "") notin ["", "0"]

let cfg =
  " --styleCheck:usages --styleCheck:error" &
  (if verbose: "" else: " --verbosity:0 --hints:off") &
  " --skipParentCfg --skipUserCfg -f" & " --threads:on --opt:speed"

import hashes, strutils

proc runTest(
    filename: string, verify: bool = true, sign: bool = true, moreoptions: string = ""
) =
  var excstr = nimc & " " & lang & " -d:debug " & cfg & " " & flags
>>>>>>> 2195313d
  excstr.add(" -d:libp2p_pubsub_sign=" & $sign)
  excstr.add(" -d:libp2p_pubsub_verify=" & $verify)
  excstr.add(" " & moreoptions & " ")
  if getEnv("CICOV").len > 0:
    excstr &= " --nimcache:nimcache/" & filename & "-" & $excstr.hash
  exec excstr & " -r " & " tests/" & filename
  rmFile "tests/" & filename.toExe

proc buildSample(filename: string, run = false, extraFlags = "") =
  var excstr = nimc & " " & lang & " " & cfg & " " & flags & " -p:. " & extraFlags
  excstr.add(" examples/" & filename)
  exec excstr
  if run:
    exec "./examples/" & filename.toExe
  rmFile "examples/" & filename.toExe

proc tutorialToMd(filename: string) =
  let markdown = gorge "cat " & filename & " | " & nimc & " " & lang &
    " -r --verbosity:0 --hints:off tools/markdown_builder.nim "
  writeFile(filename.replace(".nim", ".md"), markdown)

task testnative, "Runs libp2p native tests":
  runTest("testnative")

task testdaemon, "Runs daemon tests":
  runTest("testdaemon")

task testinterop, "Runs interop tests":
  runTest("testinterop")

task testpubsub, "Runs pubsub tests":
  runTest(
    "pubsub/testgossipinternal",
    sign = false,
    verify = false,
    moreoptions = "-d:pubsub_internal_testing",
  )
  runTest("pubsub/testpubsub")
  runTest("pubsub/testpubsub", sign = false, verify = false)
  runTest(
    "pubsub/testpubsub",
    sign = false,
    verify = false,
    moreoptions = "-d:libp2p_pubsub_anonymize=true",
  )

task testpubsub_slim, "Runs pubsub tests":
  runTest(
    "pubsub/testgossipinternal",
    sign = false,
    verify = false,
    moreoptions = "-d:pubsub_internal_testing",
  )
  runTest("pubsub/testpubsub")

task testfilter, "Run PKI filter test":
  runTest("testpkifilter", moreoptions = "-d:libp2p_pki_schemes=\"secp256k1\"")
  runTest("testpkifilter", moreoptions = "-d:libp2p_pki_schemes=\"secp256k1;ed25519\"")
  runTest(
    "testpkifilter", moreoptions = "-d:libp2p_pki_schemes=\"secp256k1;ed25519;ecnist\""
  )
  runTest("testpkifilter", moreoptions = "-d:libp2p_pki_schemes=")

task test, "Runs the test suite":
  exec "nimble testnative"
  exec "nimble testpubsub"
  exec "nimble testdaemon"
  exec "nimble testinterop"
  exec "nimble testfilter"
  exec "nimble examples_build"

task test_slim, "Runs the (slimmed down) test suite":
  exec "nimble testnative"
  exec "nimble testpubsub_slim"
  exec "nimble testfilter"
  exec "nimble examples_build"

task website, "Build the website":
  tutorialToMd("examples/tutorial_1_connect.nim")
  tutorialToMd("examples/tutorial_2_customproto.nim")
  tutorialToMd("examples/tutorial_3_protobuf.nim")
  tutorialToMd("examples/tutorial_4_gossipsub.nim")
  tutorialToMd("examples/tutorial_5_discovery.nim")
  tutorialToMd("examples/tutorial_6_game.nim")
  tutorialToMd("examples/circuitrelay.nim")
  exec "mkdocs build"

task examples_build, "Build the samples":
  buildSample("directchat")
  buildSample("helloworld", true)
  buildSample("circuitrelay", true)
  buildSample("tutorial_1_connect", true)
  buildSample("tutorial_2_customproto", true)
  buildSample("tutorial_3_protobuf", true)
  buildSample("tutorial_4_gossipsub", true)
  buildSample("tutorial_5_discovery", true)
  exec "nimble install -y nimpng@#HEAD"
    # this is to fix broken build on 1.7.3, remove it when nimpng version 0.3.2 or later is released
  exec "nimble install -y nico"
  buildSample("tutorial_6_game", false, "--styleCheck:off")

# pin system
# while nimble lockfile
# isn't available

const PinFile = ".pinned"
task pin, "Create a lockfile":
  # pinner.nim was originally here
  # but you can't read output from
  # a command in a nimscript
  exec nimc & " c -r tools/pinner.nim"

import sequtils
import os
task install_pinned, "Reads the lockfile":
  let toInstall = readFile(PinFile).splitWhitespace().mapIt(
      (it.split(";", 1)[0], it.split(";", 1)[1])
    )
  # [('packageName', 'packageFullUri')]

  rmDir("nimbledeps")
  mkDir("nimbledeps")
  exec "nimble install -y " & toInstall.mapIt(it[1]).join(" ")

  # Remove the automatically installed deps
  # (inefficient you say?)
  let nimblePkgs =
    if system.dirExists("nimbledeps/pkgs"): "nimbledeps/pkgs" else: "nimbledeps/pkgs2"
  for dependency in listDirs(nimblePkgs):
    let
      fileName = dependency.extractFilename
      fileContent = readFile(dependency & "/nimblemeta.json")
      packageName = fileName.split('-')[0]

    if toInstall.anyIt(
      it[0] == packageName and (
        it[1].split('#')[^1] in fileContent or # nimble for nim 2.X
        fileName.endsWith(it[1].split('#')[^1]) # nimble for nim 1.X
      )
    ) == false or fileName.split('-')[^1].len < 20: # safegard for nimble for nim 1.X
      rmDir(dependency)

task unpin, "Restore global package use":
  rmDir("nimbledeps")<|MERGE_RESOLUTION|>--- conflicted
+++ resolved
@@ -1,35 +1,5 @@
 mode = ScriptMode.Verbose
 
-<<<<<<< HEAD
-packageName   = "libp2p"
-version       = "1.0.0"
-author        = "Status Research & Development GmbH"
-description   = "LibP2P implementation"
-license       = "MIT"
-skipDirs      = @["tests", "examples", "Nim", "tools", "scripts", "docs"]
-
-requires "nim >= 1.2.0",
-         "nimcrypto >= 0.4.1",
-         "dnsclient >= 0.3.0 & < 0.4.0",
-         "bearssl >= 0.1.4",
-         "chronicles >= 0.10.2",
-         "chronos >= 3.0.6",
-         "https://github.com/status-im/nim-quic.git",
-         "metrics",
-         "secp256k1",
-         "stew#head",
-         "websock",
-         "unittest2 >= 0.0.5 & < 0.1.0"
-
-import hashes
-proc runTest(filename: string, verify: bool = true, sign: bool = true,
-             moreoptions: string = "") =
-  var excstr = "nim c --skipParentCfg --opt:speed -d:debug -d:libp2p_agents_metrics -d:libp2p_protobuf_metrics -d:libp2p_network_protocols_metrics -d:libp2p_mplex_metrics "
-  excstr.add(" -d:chronicles_sinks=textlines[stdout],json[dynamic] -d:chronicles_log_level=TRACE ")
-  excstr.add(" -d:chronicles_runtime_filtering=TRUE ")
-  excstr.add(" " & getEnv("NIMFLAGS") & " ")
-  excstr.add(" --verbosity:0 --hints:off ")
-=======
 packageName = "libp2p"
 version = "1.3.0"
 author = "Status Research & Development GmbH"
@@ -40,7 +10,7 @@
 requires "nim >= 1.6.0",
   "nimcrypto >= 0.4.1", "dnsclient >= 0.3.0 & < 0.4.0", "bearssl >= 0.1.4",
   "chronicles >= 0.10.2", "chronos >= 4.0.0", "metrics", "secp256k1", "stew#head",
-  "websock", "unittest2"
+  "websock", "unittest2", "https://github.com/status-im/nim-quic.git"
 
 let nimc = getEnv("NIMC", "nim") # Which nim compiler to use
 let lang = getEnv("NIMLANG", "c") # Which backend (c/cpp/js)
@@ -58,7 +28,6 @@
     filename: string, verify: bool = true, sign: bool = true, moreoptions: string = ""
 ) =
   var excstr = nimc & " " & lang & " -d:debug " & cfg & " " & flags
->>>>>>> 2195313d
   excstr.add(" -d:libp2p_pubsub_sign=" & $sign)
   excstr.add(" -d:libp2p_pubsub_verify=" & $verify)
   excstr.add(" " & moreoptions & " ")
