{.used.}

# Nim-Libp2p
# Copyright (c) 2023 Status Research & Development GmbH
# Licensed under either of
#  * Apache License, version 2.0, ([LICENSE-APACHE](LICENSE-APACHE))
#  * MIT license ([LICENSE-MIT](LICENSE-MIT))
# at your option.
# This file may not be copied, modified, or distributed except according to
# those terms.

import options, sequtils
import chronos
import stew/byteutils
<<<<<<< HEAD
import nimcrypto/sysrand
import ../libp2p/[errors,
                  switch,
                  multistream,
                  builders,
                  stream/bufferstream,
                  stream/connection,
                  multicodec,
                  multiaddress,
                  peerinfo,
                  crypto/crypto,
                  protocols/protocol,
                  protocols/secure/secure,
                  muxers/muxer,
                  muxers/mplex/lpchannel,
                  stream/lpstream,
                  nameresolving/nameresolver,
                  nameresolving/mockresolver,
                  stream/chronosstream,
                  utils/semaphore,
                  transports/tcptransport,
                  transports/wstransport,
                  transports/quictransport]
=======
import
  ../libp2p/[
    errors,
    switch,
    multistream,
    builders,
    stream/bufferstream,
    stream/connection,
    multicodec,
    multiaddress,
    peerinfo,
    crypto/crypto,
    protocols/protocol,
    protocols/secure/secure,
    muxers/muxer,
    muxers/mplex/lpchannel,
    stream/lpstream,
    nameresolving/mockresolver,
    stream/chronosstream,
    utils/semaphore,
    transports/tcptransport,
    transports/wstransport,
  ]
>>>>>>> 2195313d
import ./helpers

const TestCodec = "/test/proto/1.0.0"

type TestProto = ref object of LPProtocol

suite "Switch":
  teardown:
    checkTrackers()

  asyncTest "e2e use switch dial proto string":
    let done = newFuture[void]()
    proc handle(conn: Connection, proto: string) {.async.} =
      try:
        let msg = string.fromBytes(await conn.readLp(1024))
        check "Hello!" == msg
        await conn.writeLp("Hello!")
      finally:
        await conn.close()
        done.complete()

    let testProto = new TestProto
    testProto.codec = TestCodec
    testProto.handler = handle

    let switch1 = newStandardSwitch()
    switch1.mount(testProto)

    let switch2 = newStandardSwitch()
    await switch1.start()
    await switch2.start()

    let conn =
      await switch2.dial(switch1.peerInfo.peerId, switch1.peerInfo.addrs, TestCodec)

    check switch1.isConnected(switch2.peerInfo.peerId)
    check switch2.isConnected(switch1.peerInfo.peerId)

    await conn.writeLp("Hello!")
    let msg = string.fromBytes(await conn.readLp(1024))
    check "Hello!" == msg
    await conn.close()

    await allFuturesThrowing(done.wait(5.seconds), switch1.stop(), switch2.stop())

    check not switch1.isConnected(switch2.peerInfo.peerId)
    check not switch2.isConnected(switch1.peerInfo.peerId)

  asyncTest "e2e use switch dial proto string with custom matcher":
    let done = newFuture[void]()
    proc handle(conn: Connection, proto: string) {.async.} =
      try:
        let msg = string.fromBytes(await conn.readLp(1024))
        check "Hello!" == msg
        await conn.writeLp("Hello!")
      finally:
        await conn.close()
        done.complete()

    let testProto = new TestProto
    testProto.codec = TestCodec
    testProto.handler = handle

    let callProto = TestCodec & "/pew"

    proc match(proto: string): bool {.gcsafe.} =
      return proto == callProto

    let switch1 = newStandardSwitch(secureManagers = [SecureProtocol.Noise])
    switch1.mount(testProto, match)

    let switch2 = newStandardSwitch(secureManagers = [SecureProtocol.Noise])
    await switch1.start()
    await switch2.start()

    let conn =
      await switch2.dial(switch1.peerInfo.peerId, switch1.peerInfo.addrs, callProto)

    check switch1.isConnected(switch2.peerInfo.peerId)
    check switch2.isConnected(switch1.peerInfo.peerId)

    await conn.writeLp("Hello!")
    let msg = string.fromBytes(await conn.readLp(1024))
    check "Hello!" == msg
    await conn.close()

    await allFuturesThrowing(done.wait(5.seconds), switch1.stop(), switch2.stop())

    check not switch1.isConnected(switch2.peerInfo.peerId)
    check not switch2.isConnected(switch1.peerInfo.peerId)

  asyncTest "e2e should not leak bufferstreams and connections on channel close":
    let done = newFuture[void]()
    proc handle(conn: Connection, proto: string) {.async.} =
      try:
        let msg = string.fromBytes(await conn.readLp(1024))
        check "Hello!" == msg
        await conn.writeLp("Hello!")
      finally:
        await conn.close()
        done.complete()

    let testProto = new TestProto
    testProto.codec = TestCodec
    testProto.handler = handle

    let switch1 = newStandardSwitch()
    switch1.mount(testProto)

    let switch2 = newStandardSwitch()
    await switch1.start()
    await switch2.start()

    let conn =
      await switch2.dial(switch1.peerInfo.peerId, switch1.peerInfo.addrs, TestCodec)

    check switch1.isConnected(switch2.peerInfo.peerId)
    check switch2.isConnected(switch1.peerInfo.peerId)

    await conn.writeLp("Hello!")
    let msg = string.fromBytes(await conn.readLp(1024))
    check "Hello!" == msg
    await conn.close()

    await allFuturesThrowing(done.wait(5.seconds), switch1.stop(), switch2.stop())

    check not switch1.isConnected(switch2.peerInfo.peerId)
    check not switch2.isConnected(switch1.peerInfo.peerId)

  asyncTest "e2e use connect then dial":
    proc handle(conn: Connection, proto: string) {.async.} =
      try:
        let msg = string.fromBytes(await conn.readLp(1024))
        check "Hello!" == msg
      finally:
        await conn.writeLp("Hello!")
        await conn.close()

    let testProto = new TestProto
    testProto.codec = TestCodec
    testProto.handler = handle

    let switch1 = newStandardSwitch(secureManagers = [SecureProtocol.Noise])
    switch1.mount(testProto)

    let switch2 = newStandardSwitch(secureManagers = [SecureProtocol.Noise])
    await switch1.start()
    await switch2.start()

    await switch2.connect(switch1.peerInfo.peerId, switch1.peerInfo.addrs)
    let conn =
      await switch2.dial(switch1.peerInfo.peerId, switch1.peerInfo.addrs, TestCodec)

    check switch1.isConnected(switch2.peerInfo.peerId)
    check switch2.isConnected(switch1.peerInfo.peerId)

    await conn.writeLp("Hello!")
    let msg = string.fromBytes(await conn.readLp(1024))
    check "Hello!" == msg

    await allFuturesThrowing(conn.close(), switch1.stop(), switch2.stop())

    check not switch1.isConnected(switch2.peerInfo.peerId)
    check not switch2.isConnected(switch1.peerInfo.peerId)

  asyncTest "e2e connect to peer with unknown PeerId":
    let resolver = MockResolver.new()
    let switch1 = newStandardSwitch(secureManagers = [SecureProtocol.Noise])
    let switch2 = newStandardSwitch(
      secureManagers = [SecureProtocol.Noise], nameResolver = resolver
    )
    await switch1.start()
    await switch2.start()

    # via dnsaddr
    resolver.txtResponses["_dnsaddr.test.io"] =
      @["dnsaddr=" & $switch1.peerInfo.addrs[0] & "/p2p/" & $switch1.peerInfo.peerId]

    check:
      (await switch2.connect(MultiAddress.init("/dnsaddr/test.io/").tryGet(), true)) ==
        switch1.peerInfo.peerId
    await switch2.disconnect(switch1.peerInfo.peerId)

    # via direct ip
    check not switch2.isConnected(switch1.peerInfo.peerId)
    check:
      (await switch2.connect(switch1.peerInfo.addrs[0], true)) == switch1.peerInfo.peerId

    await switch2.disconnect(switch1.peerInfo.peerId)

    await allFuturesThrowing(switch1.stop(), switch2.stop())

  asyncTest "e2e connect to peer with known PeerId":
    let switch1 = newStandardSwitch(secureManagers = [SecureProtocol.Noise])
    let switch2 = newStandardSwitch(secureManagers = [SecureProtocol.Noise])
    await switch1.start()
    await switch2.start()

    # via direct ip
    check not switch2.isConnected(switch1.peerInfo.peerId)

    # without specifying allow unknown, will fail
    expect(DialFailedError):
      discard await switch2.connect(switch1.peerInfo.addrs[0])

    # with invalid PeerId, will fail
    let fakeMa = concat(
        switch1.peerInfo.addrs[0],
        MultiAddress.init(multiCodec("p2p"), PeerId.random.tryGet().data).tryGet(),
      )
      .tryGet()
    expect(CatchableError):
      discard (await switch2.connect(fakeMa))

    # real thing works
    check (await switch2.connect(switch1.peerInfo.fullAddrs.tryGet()[0])) ==
      switch1.peerInfo.peerId

    await switch2.disconnect(switch1.peerInfo.peerId)

    await allFuturesThrowing(switch1.stop(), switch2.stop())

  asyncTest "e2e should not leak on peer disconnect":
    let switch1 = newStandardSwitch()
    let switch2 = newStandardSwitch()
    await switch1.start()
    await switch2.start()

    let startCounts =
      @[
        switch1.connManager.inSema.count, switch1.connManager.outSema.count,
        switch2.connManager.inSema.count, switch2.connManager.outSema.count,
      ]

    await switch2.connect(switch1.peerInfo.peerId, switch1.peerInfo.addrs)

    check switch1.isConnected(switch2.peerInfo.peerId)
    check switch2.isConnected(switch1.peerInfo.peerId)

    await switch2.disconnect(switch1.peerInfo.peerId)

    check not switch2.isConnected(switch1.peerInfo.peerId)
    checkUntilTimeout:
      not switch1.isConnected(switch2.peerInfo.peerId)

    checkTracker(LPChannelTrackerName)
    checkTracker(SecureConnTrackerName)

    checkUntilTimeout:
      startCounts ==
        @[
          switch1.connManager.inSema.count, switch1.connManager.outSema.count,
          switch2.connManager.inSema.count, switch2.connManager.outSema.count,
        ]

    await allFuturesThrowing(switch1.stop(), switch2.stop())

  asyncTest "e2e should trigger connection events (remote)":
    let switch1 = newStandardSwitch()
    let switch2 = newStandardSwitch()

    var step = 0
    var kinds: set[ConnEventKind]
    proc hook(peerId: PeerId, event: ConnEvent) {.async.} =
      kinds = kinds + {event.kind}
      case step
      of 0:
        check:
          event.kind == ConnEventKind.Connected
          peerId == switch1.peerInfo.peerId
      of 1:
        check:
          event.kind == ConnEventKind.Disconnected

        check peerId == switch1.peerInfo.peerId
      else:
        check false

      step.inc()

    switch2.addConnEventHandler(hook, ConnEventKind.Connected)
    switch2.addConnEventHandler(hook, ConnEventKind.Disconnected)

    await switch1.start()
    await switch2.start()

    await switch2.connect(switch1.peerInfo.peerId, switch1.peerInfo.addrs)

    check switch1.isConnected(switch2.peerInfo.peerId)
    check switch2.isConnected(switch1.peerInfo.peerId)

    await switch2.disconnect(switch1.peerInfo.peerId)

    check not switch2.isConnected(switch1.peerInfo.peerId)
    checkUntilTimeout:
      not switch1.isConnected(switch2.peerInfo.peerId)

    checkTracker(LPChannelTrackerName)
    checkTracker(SecureConnTrackerName)

    check:
      kinds == {ConnEventKind.Connected, ConnEventKind.Disconnected}

    await allFuturesThrowing(switch1.stop(), switch2.stop())

  asyncTest "e2e should trigger connection events (local)":
    let switch1 = newStandardSwitch()
    let switch2 = newStandardSwitch()

    var step = 0
    var kinds: set[ConnEventKind]
    proc hook(peerId: PeerId, event: ConnEvent) {.async.} =
      kinds = kinds + {event.kind}
      case step
      of 0:
        check:
          event.kind == ConnEventKind.Connected
          peerId == switch2.peerInfo.peerId
      of 1:
        check:
          event.kind == ConnEventKind.Disconnected

        check peerId == switch2.peerInfo.peerId
      else:
        check false

      step.inc()

    switch1.addConnEventHandler(hook, ConnEventKind.Connected)
    switch1.addConnEventHandler(hook, ConnEventKind.Disconnected)

    await switch1.start()
    await switch2.start()

    await switch2.connect(switch1.peerInfo.peerId, switch1.peerInfo.addrs)

    check switch1.isConnected(switch2.peerInfo.peerId)
    check switch2.isConnected(switch1.peerInfo.peerId)

    await switch2.disconnect(switch1.peerInfo.peerId)

    check not switch2.isConnected(switch1.peerInfo.peerId)
    checkUntilTimeout:
      not switch1.isConnected(switch2.peerInfo.peerId)

    checkTracker(LPChannelTrackerName)
    checkTracker(SecureConnTrackerName)

    check:
      kinds == {ConnEventKind.Connected, ConnEventKind.Disconnected}

    await allFuturesThrowing(switch1.stop(), switch2.stop())

  asyncTest "e2e should trigger peer events (remote)":
    let switch1 = newStandardSwitch()
    let switch2 = newStandardSwitch()

    var step = 0
    var kinds: set[PeerEventKind]
    proc handler(peerId: PeerId, event: PeerEvent) {.async.} =
      kinds = kinds + {event.kind}
      case step
      of 0:
        check:
          event.kind == PeerEventKind.Joined
          peerId == switch2.peerInfo.peerId
      of 1:
        check:
          event.kind == PeerEventKind.Left
          peerId == switch2.peerInfo.peerId
      else:
        check false

      step.inc()

    switch1.addPeerEventHandler(handler, PeerEventKind.Joined)
    switch1.addPeerEventHandler(handler, PeerEventKind.Left)

    await switch1.start()
    await switch2.start()

    await switch2.connect(switch1.peerInfo.peerId, switch1.peerInfo.addrs)

    check switch1.isConnected(switch2.peerInfo.peerId)
    check switch2.isConnected(switch1.peerInfo.peerId)

    await switch2.disconnect(switch1.peerInfo.peerId)

    check not switch2.isConnected(switch1.peerInfo.peerId)
    checkUntilTimeout:
      not switch1.isConnected(switch2.peerInfo.peerId)

    checkTracker(LPChannelTrackerName)
    checkTracker(SecureConnTrackerName)

    check:
      kinds == {PeerEventKind.Joined, PeerEventKind.Left}

    await allFuturesThrowing(switch1.stop(), switch2.stop())

  asyncTest "e2e should trigger peer events (local)":
    let switch1 = newStandardSwitch()
    let switch2 = newStandardSwitch()

    var step = 0
    var kinds: set[PeerEventKind]
    proc handler(peerId: PeerId, event: PeerEvent) {.async.} =
      kinds = kinds + {event.kind}
      case step
      of 0:
        check:
          event.kind == PeerEventKind.Joined
          peerId == switch1.peerInfo.peerId
      of 1:
        check:
          event.kind == PeerEventKind.Left
          peerId == switch1.peerInfo.peerId
      else:
        check false

      step.inc()

    switch2.addPeerEventHandler(handler, PeerEventKind.Joined)
    switch2.addPeerEventHandler(handler, PeerEventKind.Left)

    await switch1.start()
    await switch2.start()

    await switch2.connect(switch1.peerInfo.peerId, switch1.peerInfo.addrs)

    check switch1.isConnected(switch2.peerInfo.peerId)
    check switch2.isConnected(switch1.peerInfo.peerId)

    await switch2.disconnect(switch1.peerInfo.peerId)

    check not switch2.isConnected(switch1.peerInfo.peerId)
    checkUntilTimeout:
      not switch1.isConnected(switch2.peerInfo.peerId)

    checkTracker(LPChannelTrackerName)
    checkTracker(SecureConnTrackerName)

    check:
      kinds == {PeerEventKind.Joined, PeerEventKind.Left}

    await allFuturesThrowing(switch1.stop(), switch2.stop())

  asyncTest "e2e should trigger peer events only once per peer":
    let switch1 = newStandardSwitch()

    let rng = crypto.newRng()
    # use same private keys to emulate two connection from same peer
    let privKey = PrivateKey.random(rng[]).tryGet()
    let switch2 = newStandardSwitch(privKey = some(privKey), rng = rng)

    let switch3 = newStandardSwitch(privKey = some(privKey), rng = rng)

    var step = 0
    var kinds: set[PeerEventKind]
    proc handler(peerId: PeerId, event: PeerEvent) {.async.} =
      kinds = kinds + {event.kind}
      case step
      of 0:
        check:
          event.kind == PeerEventKind.Joined
      of 1:
        check:
          event.kind == PeerEventKind.Left
      else:
        check false # should not trigger this

      step.inc()

    switch1.addPeerEventHandler(handler, PeerEventKind.Joined)
    switch1.addPeerEventHandler(handler, PeerEventKind.Left)

    await switch1.start()
    await switch2.start()
    await switch3.start()

    await switch2.connect(switch1.peerInfo.peerId, switch1.peerInfo.addrs)
      # should trigger 1st Join event
    await switch3.connect(switch1.peerInfo.peerId, switch1.peerInfo.addrs)
      # should trigger 2nd Join event

    check switch1.isConnected(switch2.peerInfo.peerId)
    check switch2.isConnected(switch1.peerInfo.peerId)
    check switch3.isConnected(switch1.peerInfo.peerId)

    await switch2.disconnect(switch1.peerInfo.peerId) # should trigger 1st Left event
    await switch3.disconnect(switch1.peerInfo.peerId) # should trigger 2nd Left event

    check not switch2.isConnected(switch1.peerInfo.peerId)
    check not switch3.isConnected(switch1.peerInfo.peerId)
    checkUntilTimeout:
      not switch1.isConnected(switch2.peerInfo.peerId)
    checkUntilTimeout:
      not switch1.isConnected(switch3.peerInfo.peerId)

    checkTracker(LPChannelTrackerName)
    checkTracker(SecureConnTrackerName)

    check:
      kinds == {PeerEventKind.Joined, PeerEventKind.Left}

    await allFuturesThrowing(switch1.stop(), switch2.stop(), switch3.stop())

  asyncTest "e2e should allow dropping peer from connection events":
    let rng = crypto.newRng()
    # use same private keys to emulate two connection from same peer
    let
      privateKey = PrivateKey.random(rng[]).tryGet()
      peerInfo = PeerInfo.new(privateKey)

    var switches: seq[Switch]
    var done = newFuture[void]()
    var onConnect: Future[void]
    proc hook(peerId: PeerId, event: ConnEvent) {.async.} =
      case event.kind
      of ConnEventKind.Connected:
        await onConnect
        await switches[0].disconnect(peerInfo.peerId) # trigger disconnect
      of ConnEventKind.Disconnected:
        check not switches[0].isConnected(peerInfo.peerId)
        done.complete()

    switches.add(newStandardSwitch(rng = rng))

    switches[0].addConnEventHandler(hook, ConnEventKind.Connected)
    switches[0].addConnEventHandler(hook, ConnEventKind.Disconnected)
    await switches[0].start()

    switches.add(newStandardSwitch(privKey = some(privateKey), rng = rng))
    onConnect =
      switches[1].connect(switches[0].peerInfo.peerId, switches[0].peerInfo.addrs)
    await onConnect

    await done

    await allFuturesThrowing(switches.mapIt(it.stop()))

  asyncTest "e2e should allow dropping multiple connections for peer from connection events":
    let rng = crypto.newRng()
    # use same private keys to emulate two connection from same peer
    let
      privateKey = PrivateKey.random(rng[]).tryGet()
      peerInfo = PeerInfo.new(privateKey)

    var conns = 1
    var switches: seq[Switch]
    var done = newFuture[void]()
    var onConnect: Future[void]
    proc hook(peerId2: PeerId, event: ConnEvent) {.async.} =
      case event.kind
      of ConnEventKind.Connected:
        if conns == 5:
          await onConnect
          await switches[0].disconnect(peerInfo.peerId) # trigger disconnect
          return

        conns.inc
      of ConnEventKind.Disconnected:
        if conns == 1:
          check not switches[0].isConnected(peerInfo.peerId)
          done.complete()
        conns.dec

    switches.add(newStandardSwitch(maxConnsPerPeer = 10, rng = rng))

    switches[0].addConnEventHandler(hook, ConnEventKind.Connected)
    await switches[0].start()

    for i in 1 .. 5:
      switches.add(newStandardSwitch(privKey = some(privateKey), rng = rng))
      switches[i].addConnEventHandler(hook, ConnEventKind.Disconnected)
      onConnect =
        switches[i].connect(switches[0].peerInfo.peerId, switches[0].peerInfo.addrs)
      await onConnect

    await done
    checkTracker(LPChannelTrackerName)
    checkTracker(SecureConnTrackerName)

    await allFuturesThrowing(switches.mapIt(it.stop()))

  asyncTest "e2e closing remote conn should not leak":
    let ma = @[MultiAddress.init("/ip4/0.0.0.0/tcp/0").tryGet()]

    let transport = TcpTransport.new(upgrade = Upgrade())
    await transport.start(ma)

    proc acceptHandler() {.async.} =
      let conn = await transport.accept()
      await conn.closeWithEOF()

    let handlerWait = acceptHandler()
    let switch = newStandardSwitch(secureManagers = [SecureProtocol.Noise])

    await switch.start()

    var peerId = PeerId.init(PrivateKey.random(ECDSA, rng[]).get()).get()
    expect DialFailedError:
      await switch.connect(peerId, transport.addrs)

    await handlerWait

    checkTracker(LPChannelTrackerName)
    checkTracker(SecureConnTrackerName)
    checkTracker(ChronosStreamTrackerName)

    await allFuturesThrowing(transport.stop(), switch.stop())

  asyncTest "e2e calling closeWithEOF on the same stream should not assert":
    proc handle(conn: Connection, proto: string) {.async.} =
      discard await conn.readLp(100)

    let testProto = new TestProto
    testProto.codec = TestCodec
    testProto.handler = handle

    let switch1 = newStandardSwitch(secureManagers = [SecureProtocol.Noise])
    switch1.mount(testProto)

    let switch2 = newStandardSwitch(secureManagers = [SecureProtocol.Noise])

    await switch1.start()

    let conn =
      await switch2.dial(switch1.peerInfo.peerId, switch1.peerInfo.addrs, TestCodec)

    proc closeReader() {.async.} =
      await conn.closeWithEOF()

    var readers: seq[Future[void]]
    for i in 0 .. 10:
      readers.add(closeReader())

    await allFuturesThrowing(readers)
    await switch2.stop() #Otherwise this leaks
    checkUntilTimeout:
      not switch1.isConnected(switch2.peerInfo.peerId)

    checkTracker(LPChannelTrackerName)
    checkTracker(SecureConnTrackerName)
    checkTracker(ChronosStreamTrackerName)

    await switch1.stop()

  asyncTest "connect to inexistent peer":
    let switch2 = newStandardSwitch(secureManagers = [SecureProtocol.Noise])
    await switch2.start()
    let someAddr = MultiAddress.init("/ip4/127.128.0.99").get()
    let seckey = PrivateKey.random(ECDSA, rng[]).get()
    let somePeer = PeerInfo.new(seckey, [someAddr])
    expect(DialFailedError):
      discard await switch2.dial(somePeer.peerId, somePeer.addrs, TestCodec)
    await switch2.stop()

  asyncTest "e2e total connection limits on incoming connections":
    var switches: seq[Switch]
    let destSwitch = newStandardSwitch(maxConnections = 3)
    switches.add(destSwitch)
    await destSwitch.start()

    let destPeerInfo = destSwitch.peerInfo
    for i in 0 ..< 3:
      let switch = newStandardSwitch()
      switches.add(switch)
      await switch.start()

      check await switch.connect(destPeerInfo.peerId, destPeerInfo.addrs).withTimeout(
        1000.millis
      )

    let switchFail = newStandardSwitch()
    switches.add(switchFail)
    await switchFail.start()

    check not (
      await switchFail.connect(destPeerInfo.peerId, destPeerInfo.addrs).withTimeout(
        1000.millis
      )
    )

    await allFuturesThrowing(allFutures(switches.mapIt(it.stop())))

  asyncTest "e2e total connection limits on incoming connections":
    var switches: seq[Switch]
    for i in 0 ..< 3:
      switches.add(newStandardSwitch())
      await switches[i].start()

    let srcSwitch = newStandardSwitch(maxConnections = 3)
    await srcSwitch.start()

    let dstSwitch = newStandardSwitch()
    await dstSwitch.start()

    for s in switches:
      check await srcSwitch.connect(s.peerInfo.peerId, s.peerInfo.addrs).withTimeout(
        1000.millis
      )

    expect TooManyConnectionsError:
      await srcSwitch.connect(dstSwitch.peerInfo.peerId, dstSwitch.peerInfo.addrs)

    switches.add(srcSwitch)
    switches.add(dstSwitch)

    await allFuturesThrowing(allFutures(switches.mapIt(it.stop())))

  asyncTest "e2e max incoming connection limits":
    var switches: seq[Switch]
    let destSwitch = newStandardSwitch(maxIn = 3)
    switches.add(destSwitch)
    await destSwitch.start()

    let destPeerInfo = destSwitch.peerInfo
    for i in 0 ..< 3:
      let switch = newStandardSwitch()
      switches.add(switch)
      await switch.start()

      check await switch.connect(destPeerInfo.peerId, destPeerInfo.addrs).withTimeout(
        1000.millis
      )

    let switchFail = newStandardSwitch()
    switches.add(switchFail)
    await switchFail.start()

    check not (
      await switchFail.connect(destPeerInfo.peerId, destPeerInfo.addrs).withTimeout(
        1000.millis
      )
    )

    await allFuturesThrowing(allFutures(switches.mapIt(it.stop())))

  asyncTest "e2e max outgoing connection limits":
    var switches: seq[Switch]
    for i in 0 ..< 3:
      switches.add(newStandardSwitch())
      await switches[i].start()

    let srcSwitch = newStandardSwitch(maxOut = 3)
    await srcSwitch.start()

    let dstSwitch = newStandardSwitch()
    await dstSwitch.start()

    for s in switches:
      check await srcSwitch.connect(s.peerInfo.peerId, s.peerInfo.addrs).withTimeout(
        1000.millis
      )

    expect TooManyConnectionsError:
      await srcSwitch.connect(dstSwitch.peerInfo.peerId, dstSwitch.peerInfo.addrs)

    switches.add(srcSwitch)
    switches.add(dstSwitch)

    await allFuturesThrowing(allFutures(switches.mapIt(it.stop())))

  asyncTest "e2e peer store":
    let done = newFuture[void]()
    proc handle(conn: Connection, proto: string) {.async.} =
      try:
        let msg = string.fromBytes(await conn.readLp(1024))
        check "Hello!" == msg
        await conn.writeLp("Hello!")
      finally:
        await conn.close()
        done.complete()

    let testProto = new TestProto
    testProto.codec = TestCodec
    testProto.handler = handle

    let switch1 = newStandardSwitch()
    switch1.mount(testProto)

    let switch2 = newStandardSwitch(peerStoreCapacity = 0)
    await switch1.start()
    await switch2.start()

    let conn =
      await switch2.dial(switch1.peerInfo.peerId, switch1.peerInfo.addrs, TestCodec)

    check switch1.isConnected(switch2.peerInfo.peerId)
    check switch2.isConnected(switch1.peerInfo.peerId)

    await conn.writeLp("Hello!")
    let msg = string.fromBytes(await conn.readLp(1024))
    check "Hello!" == msg
    await conn.close()

    await allFuturesThrowing(done.wait(5.seconds), switch1.stop(), switch2.stop())

    check not switch1.isConnected(switch2.peerInfo.peerId)
    check not switch2.isConnected(switch1.peerInfo.peerId)

    check:
      switch1.peerStore[AddressBook][switch2.peerInfo.peerId] == switch2.peerInfo.addrs
      switch1.peerStore[ProtoBook][switch2.peerInfo.peerId] == switch2.peerInfo.protocols

      switch1.peerInfo.peerId notin switch2.peerStore[AddressBook]
      switch1.peerInfo.peerId notin switch2.peerStore[ProtoBook]

  asyncTest "e2e should allow multiple local addresses":
    when defined(windows):
      # this randomly locks the Windows CI job
      skip()
      return
    proc handle(conn: Connection, proto: string) {.async.} =
      try:
        let msg = string.fromBytes(await conn.readLp(1024))
        check "Hello!" == msg
        await conn.writeLp("Hello!")
      finally:
        await conn.close()

    let testProto = new TestProto
    testProto.codec = TestCodec
    testProto.handler = handle

    let addrs =
      @[
        MultiAddress.init("/ip4/127.0.0.1/tcp/0").tryGet(),
        MultiAddress.init("/ip6/::1/tcp/0").tryGet(),
      ]

    let switch1 = newStandardSwitch(
      addrs = addrs, transportFlags = {ServerFlags.ReuseAddr, ServerFlags.ReusePort}
    )

    switch1.mount(testProto)

    let switch2 = newStandardSwitch()
    let switch3 =
      newStandardSwitch(addrs = MultiAddress.init("/ip4/127.0.0.1/tcp/0").tryGet())

    await allFuturesThrowing(switch1.start(), switch2.start(), switch3.start())

    check IP4.matchPartial(switch1.peerInfo.addrs[0])
    check IP6.matchPartial(switch1.peerInfo.addrs[1])

    let conn = await switch2.dial(
      switch1.peerInfo.peerId, @[switch1.peerInfo.addrs[0]], TestCodec
    )

    check switch1.isConnected(switch2.peerInfo.peerId)
    check switch2.isConnected(switch1.peerInfo.peerId)

    await conn.writeLp("Hello!")
    check "Hello!" == string.fromBytes(await conn.readLp(1024))
    await conn.close()

    let connv6 = await switch3.dial(
      switch1.peerInfo.peerId, @[switch1.peerInfo.addrs[1]], TestCodec
    )

    check switch1.isConnected(switch3.peerInfo.peerId)
    check switch3.isConnected(switch1.peerInfo.peerId)

    await connv6.writeLp("Hello!")
    check "Hello!" == string.fromBytes(await connv6.readLp(1024))
    await connv6.close()

    await allFuturesThrowing(switch1.stop(), switch2.stop(), switch3.stop())

    check not switch1.isConnected(switch2.peerInfo.peerId)
    check not switch2.isConnected(switch1.peerInfo.peerId)

  asyncTest "e2e dial dns4 address":
    let resolver = MockResolver.new()
    resolver.ipResponses[("localhost", false)] = @["127.0.0.1"]
    resolver.ipResponses[("localhost", true)] = @["::1"]

    let
      srcSwitch = newStandardSwitch(nameResolver = resolver)
      destSwitch = newStandardSwitch()

    await destSwitch.start()
    await srcSwitch.start()

    let testAddr =
      MultiAddress.init("/dns4/localhost/").tryGet() &
      destSwitch.peerInfo.addrs[0][1].tryGet()

    await srcSwitch.connect(destSwitch.peerInfo.peerId, @[testAddr])
    check srcSwitch.isConnected(destSwitch.peerInfo.peerId)

    await destSwitch.stop()
    await srcSwitch.stop()

  asyncTest "e2e dial dnsaddr with multiple transports":
    let resolver = MockResolver.new()

    let
      wsAddress = MultiAddress.init("/ip4/127.0.0.1/tcp/0/ws").tryGet()
      tcpAddress = MultiAddress.init("/ip4/127.0.0.1/tcp/0").tryGet()

      srcTcpSwitch = newStandardSwitch(nameResolver = resolver)
      srcWsSwitch = SwitchBuilder
        .new()
        .withAddress(wsAddress)
        .withRng(crypto.newRng())
        .withMplex()
        .withTransport(
          proc(upgr: Upgrade): Transport =
            WsTransport.new(upgr)
        )
        .withNameResolver(resolver)
        .withNoise()
        .build()

      destSwitch = SwitchBuilder
        .new()
        .withAddresses(@[tcpAddress, wsAddress])
        .withRng(crypto.newRng())
        .withMplex()
        .withTransport(
          proc(upgr: Upgrade): Transport =
            WsTransport.new(upgr)
        )
        .withTcpTransport()
        .withNoise()
        .build()

    await destSwitch.start()
    await srcWsSwitch.start()

    resolver.txtResponses["_dnsaddr.test.io"] =
      @[
        "dnsaddr=/dns4/localhost" & $destSwitch.peerInfo.addrs[0][1 ..^ 1].tryGet() &
          "/p2p/" & $destSwitch.peerInfo.peerId,
        "dnsaddr=/dns4/localhost" & $destSwitch.peerInfo.addrs[1][1 ..^ 1].tryGet(),
      ]
    resolver.ipResponses[("localhost", false)] = @["127.0.0.1"]

    let testAddr = MultiAddress.init("/dnsaddr/test.io/").tryGet()

    await srcTcpSwitch.connect(destSwitch.peerInfo.peerId, @[testAddr])
    check srcTcpSwitch.isConnected(destSwitch.peerInfo.peerId)

    await srcWsSwitch.connect(destSwitch.peerInfo.peerId, @[testAddr])
    check srcWsSwitch.isConnected(destSwitch.peerInfo.peerId)

    await destSwitch.stop()
    await srcWsSwitch.stop()
    await srcTcpSwitch.stop()

  asyncTest "e2e quic transport":
    let
      quicAddress1 = MultiAddress.init("/ip4/127.0.0.1/udp/0/quic").tryGet()
      quicAddress2 = MultiAddress.init("/ip4/127.0.0.1/udp/0/quic").tryGet()

      srcSwitch =
        SwitchBuilder.new()
        .withAddress(quicAddress1)
        .withRng(crypto.newRng())
        .withTransport(proc (upgr: Upgrade): Transport = QuicTransport.new(upgr))
        .withNoise()
        .build()

      destSwitch =
        SwitchBuilder.new()
        .withAddress(quicAddress2)
        .withRng(crypto.newRng())
        .withTransport(proc (upgr: Upgrade): Transport = QuicTransport.new(upgr))
        .withNoise()
        .build()

    await destSwitch.start()
    await srcSwitch.start()

    await srcSwitch.connect(destSwitch.peerInfo.peerId, destSwitch.peerInfo.addrs)
    check srcSwitch.isConnected(destSwitch.peerInfo.peerId)

    await destSwitch.stop()
    await srcSwitch.stop()

  asyncTest "mount unstarted protocol":
    proc handle(conn: Connection, proto: string) {.async.} =
      check "test123" == string.fromBytes(await conn.readLp(1024))
      await conn.writeLp("test456")
      await conn.close()

    let
      src = newStandardSwitch()
      dst = newStandardSwitch()
      testProto = new TestProto
    testProto.codec = TestCodec
    testProto.handler = handle

    await src.start()
    await dst.start()
    expect LPError:
      dst.mount(testProto)
    await testProto.start()
    dst.mount(testProto)

    let conn = await src.dial(dst.peerInfo.peerId, dst.peerInfo.addrs, TestCodec)
    await conn.writeLp("test123")
    check "test456" == string.fromBytes(await conn.readLp(1024))
    await conn.close()
    await src.stop()
    await dst.stop()

  asyncTest "switch failing to start stops properly":
    let switch = newStandardSwitch(
      addrs =
        @[
          MultiAddress.init("/ip4/0.0.0.0/tcp/0").tryGet(),
          MultiAddress.init("/ip4/1.1.1.1/tcp/0").tryGet(),
        ]
    )

    expect LPError:
      await switch.start()
    # test is that this doesn't leak

  asyncTest "starting two times does not crash":
    let switch =
      newStandardSwitch(addrs = @[MultiAddress.init("/ip4/0.0.0.0/tcp/0").tryGet()])

    await switch.start()
    await switch.start()

    await allFuturesThrowing(switch.stop())<|MERGE_RESOLUTION|>--- conflicted
+++ resolved
@@ -12,31 +12,6 @@
 import options, sequtils
 import chronos
 import stew/byteutils
-<<<<<<< HEAD
-import nimcrypto/sysrand
-import ../libp2p/[errors,
-                  switch,
-                  multistream,
-                  builders,
-                  stream/bufferstream,
-                  stream/connection,
-                  multicodec,
-                  multiaddress,
-                  peerinfo,
-                  crypto/crypto,
-                  protocols/protocol,
-                  protocols/secure/secure,
-                  muxers/muxer,
-                  muxers/mplex/lpchannel,
-                  stream/lpstream,
-                  nameresolving/nameresolver,
-                  nameresolving/mockresolver,
-                  stream/chronosstream,
-                  utils/semaphore,
-                  transports/tcptransport,
-                  transports/wstransport,
-                  transports/quictransport]
-=======
 import
   ../libp2p/[
     errors,
@@ -59,8 +34,8 @@
     utils/semaphore,
     transports/tcptransport,
     transports/wstransport,
+    transports/quictransport,
   ]
->>>>>>> 2195313d
 import ./helpers
 
 const TestCodec = "/test/proto/1.0.0"
