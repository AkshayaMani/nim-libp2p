{.used.}

# Nim-Libp2p
# Copyright (c) 2023 Status Research & Development GmbH
# Licensed under either of
#  * Apache License, version 2.0, ([LICENSE-APACHE](LICENSE-APACHE))
#  * MIT license ([LICENSE-MIT](LICENSE-MIT))
# at your option.
# This file may not be copied, modified, or distributed except according to
# those terms.

import unittest2
import nimcrypto/utils
import ../libp2p/multihash

<<<<<<< HEAD
const
  TestVectors = [
    [
      "sha1",
      "beep boop",
      "11147C8357577F51D4F0A8D393AA1AAAFB28863D9421"
    ],
    [
      "sha2-256",
      "helloworld",
      "1220936A185CAAA266BB9CBE981E9E05CB78CD732B0B3280EB944412BB6F8F8F07AF",
    ],
    [
      "sha2-256",
      "beep boop",
      "122090EA688E275D580567325032492B597BC77221C62493E76330B85DDDA191EF7C",
    ],
    [
      "sha2-512",
      "hello world",
      """1340309ECC489C12D6EB4CC40F50C902F2B4D0ED77EE511A7C7A9BCD3CA86D4C
=======
const RustTestVectors = [
  ["sha1", "beep boop", "11147C8357577F51D4F0A8D393AA1AAAFB28863D9421"],
  [
    "sha2-256", "helloworld",
    "1220936A185CAAA266BB9CBE981E9E05CB78CD732B0B3280EB944412BB6F8F8F07AF",
  ],
  [
    "sha2-256", "beep boop",
    "122090EA688E275D580567325032492B597BC77221C62493E76330B85DDDA191EF7C",
  ],
  [
    "sha2-512", "hello world",
    """1340309ECC489C12D6EB4CC40F50C902F2B4D0ED77EE511A7C7A9BCD3CA86D4C
>>>>>>> fdae9e4b
         D86F989DD35BC5FF499670DA34255B45B0CFD830E81F605DCF7DC5542E93AE9C
         D76F""",
  ],
  [
    "sha3-224", "hello world",
    "171CDFB7F18C77E928BB56FAEB2DA27291BD790BC1045CDE45F3210BB6C5",
  ],
  [
    "sha3-256", "hello world",
    "1620644BCC7E564373040999AAC89E7622F3CA71FBA1D972FD94A31C3BFBF24E3938",
  ],
  [
    "sha3-384", "hello world",
    """153083BFF28DDE1B1BF5810071C6643C08E5B05BDB836EFFD70B403EA8EA0A63
         4DC4997EB1053AA3593F590F9C63630DD90B""",
  ],
  [
    "sha3-512", "hello world",
    """1440840006653E9AC9E95117A15C915CAAB81662918E925DE9E004F774FF82D7
         079A40D4D27B1B372657C61D46D470304C88C788B3A4527AD074D1DCCBEE5DBA
         A99A""",
  ],
  [
    "keccak-224", "hello world",
    "1A1C25F3ECFEBABE99686282F57F5C9E1F18244CFEE2813D33F955AAE568",
  ],
  [
    "keccak-256", "hello world",
    "1B2047173285A8D7341E5E972FC677286384F802F8EF42A5EC5F03BBFA254CB01FAD",
  ],
  [
    "keccak-384", "hello world",
    """1C3065FC99339A2A40E99D3C40D695B22F278853CA0F925CDE4254BCAE5E22ECE4
         7E6441F91B6568425ADC9D95B0072EB49F""",
  ],
  [
    "keccak-512", "hello world",
    """1D403EE2B40047B8060F68C67242175660F4174D0AF5C01D47168EC20ED619B0
         B7C42181F40AA1046F39E2EF9EFC6910782A998E0013D172458957957FAC9405
<<<<<<< HEAD
         B67D"""
    ],
    [
      "poseidon2-alt_bn_128-sponge-r2",
      "hello world",
      """909A0320823F7FB71C0998153E73AC734AE4870518F5FE324BD2484B68B565C288CF1E1E"""
    ],
    [
      "poseidon2-alt_bn_128-merkle-2kb",
      "hello world",
      """919A0320D9A6AE0CBF28C5E9CBE28D7231D3A4DEDF8B3826B0F8C3C002CA95C21253E614"""
    ]
  ]
=======
         B67D""",
  ],
]
>>>>>>> fdae9e4b

suite "MultiHash test suite":

  template checkTestVector(vector) =
    var msg = vector[1]
    var bmsg = cast[seq[byte]](msg)
    var mh1 = MultiHash.digest(vector[0], bmsg).get()
    var mh2 = MultiHash.init(stripSpaces(vector[2])).get()
    check:
      hex(mh1) == stripSpaces(vector[2])
      hex(mh1) == hex(mh2)
      mh1 == mh2

  test "multihash test vectors":
    for item in TestVectors:
      checkTestVector(item)<|MERGE_RESOLUTION|>--- conflicted
+++ resolved
@@ -13,29 +13,6 @@
 import nimcrypto/utils
 import ../libp2p/multihash
 
-<<<<<<< HEAD
-const
-  TestVectors = [
-    [
-      "sha1",
-      "beep boop",
-      "11147C8357577F51D4F0A8D393AA1AAAFB28863D9421"
-    ],
-    [
-      "sha2-256",
-      "helloworld",
-      "1220936A185CAAA266BB9CBE981E9E05CB78CD732B0B3280EB944412BB6F8F8F07AF",
-    ],
-    [
-      "sha2-256",
-      "beep boop",
-      "122090EA688E275D580567325032492B597BC77221C62493E76330B85DDDA191EF7C",
-    ],
-    [
-      "sha2-512",
-      "hello world",
-      """1340309ECC489C12D6EB4CC40F50C902F2B4D0ED77EE511A7C7A9BCD3CA86D4C
-=======
 const RustTestVectors = [
   ["sha1", "beep boop", "11147C8357577F51D4F0A8D393AA1AAAFB28863D9421"],
   [
@@ -49,7 +26,6 @@
   [
     "sha2-512", "hello world",
     """1340309ECC489C12D6EB4CC40F50C902F2B4D0ED77EE511A7C7A9BCD3CA86D4C
->>>>>>> fdae9e4b
          D86F989DD35BC5FF499670DA34255B45B0CFD830E81F605DCF7DC5542E93AE9C
          D76F""",
   ],
@@ -89,7 +65,6 @@
     "keccak-512", "hello world",
     """1D403EE2B40047B8060F68C67242175660F4174D0AF5C01D47168EC20ED619B0
          B7C42181F40AA1046F39E2EF9EFC6910782A998E0013D172458957957FAC9405
-<<<<<<< HEAD
          B67D"""
     ],
     [
@@ -103,11 +78,6 @@
       """919A0320D9A6AE0CBF28C5E9CBE28D7231D3A4DEDF8B3826B0F8C3C002CA95C21253E614"""
     ]
   ]
-=======
-         B67D""",
-  ],
-]
->>>>>>> fdae9e4b
 
 suite "MultiHash test suite":
 
